name: "Builds and tests"
on:
  pull_request:
  push:
    branches:
      - main
    tags:
      - v*
env:
  # Shared variables
  CI_TASK_DIR: ${{ github.workspace }}
  CI_ARTIFACTS_DIR: ${{ github.workspace }}/artifacts
  EXPECTED_TENSORFLOW_VERSION: "TensorFlow: v2.9.1-11-gf8242ebc005"
  STT_PROD_MODEL: https://github.com/coqui-ai/STT/releases/download/v0.10.0-alpha.7/output_graph.tflite
  BAZEL_CACHE: ${{ secrets.BAZEL_CACHE }}

  # macOS specific
  MACOSX_DEPLOYMENT_TARGET: "10.10"
  CI_NODE_MODULES_NTH: 1

  # Windows specific
  CI_MSYS_VERSION: MSYS_NT-10.0-17763
defaults:
  run:
    shell: bash
jobs:
  create-release:
    name: "Create release for tag"
    runs-on: ubuntu-20.04
    outputs:
      release-tag: ${{ steps.check-version.outputs.release-tag }}
      is-prerelease: ${{ steps.check-version.outputs.is-prerelease }}
    if: github.event_name == 'push' && startsWith(github.ref, 'refs/tags/')
    steps:
      - uses: actions/checkout@v3
        with:
          fetch-depth: 0
      - uses: actions/setup-python@v4
        with:
          python-version: 3.8
      - name: Check VERSION file matches pushed Git tag and check if prerelease
        id: check-version
        run: |
          set -xe
          if [[ "${{ startsWith(github.ref, 'refs/tags/') }}" != "true" ]]; then
            echo "Should never happen (this job only runs on tag pushes)"
            exit 1
          fi

          VERSION="v$(cat VERSION)"
          if [[ "${{ github.ref }}" != "refs/tags/${VERSION}" ]]; then
            echo "Pushed tag does not match VERSION file. Aborting release."
            exit 1
          fi

          # Tag for this release (version with leading v)
          tag=$(echo "${{ github.ref }}" | sed -e 's|^refs/tags/||')
          echo "release-tag=${tag}" >> $GITHUB_OUTPUT

          # Version without leading v
          version=$(cat VERSION)
          echo "version=${version}" >> $GITHUB_OUTPUT

          # Is this a prerelease or not?
          pip install semver
          cat <<EOF | python - "${{ github.ref }}"
          import sys
          import os
          import semver
          ref = sys.argv[1]
          prefix = "refs/tags/v"
          assert ref.startswith(prefix)
          parsed = semver.parse_version_info(ref[len(prefix):])
          with open(os.environ['GITHUB_OUTPUT'], 'a') as fh:
              print("is-prerelease={}".format("true" if parsed.prerelease else "false"), file=fh)
              print("release-notes-file={}".format("" if parsed.prerelease else "RELEASE_NOTES.md"), file=fh)
          EOF
      - uses: softprops/action-gh-release@v1
        with:
          body_path: ${{ steps.check-version.outputs.release-notes-file }}
          prerelease: ${{ steps.check-version.outputs.is-prerelease }}
          name: ${{ format('Coqui STT {0}', steps.check-version.outputs.version) }}
  # Linux jobs
  swig_Windows_crosscompiled:
    name: "Lin|Build SWIG for Windows"
    runs-on: ubuntu-20.04
    env:
      swig_hash: "90cdbee6a69d13b39d734083b9f91069533b0d7b"
    steps:
      - uses: actions/checkout@v3
        with:
          repository: "swig/swig"
          ref: ${{ env.swig_hash }}
      - run: |
          mkdir -p build-static/
      - uses: actions/cache@v3
        id: swig-build-cache
        with:
          path: build-static/
          key: swig-win-3-${{ env.swig_hash }}
      - run: |
          sudo apt-get update -y
          sudo apt-get install -y --no-install-recommends autoconf automake bison build-essential mingw-w64
        if: steps.swig-build-cache.outputs.cache-hit != 'true'
      - run: |
          curl -sSL https://github.com/coqui-ai/STT/releases/download/v0.10.0-alpha.7/pcre-8.43.tar.gz > pcre-8.43.tar.gz
        if: steps.swig-build-cache.outputs.cache-hit != 'true'
      - run: |
          ./Tools/pcre-build.sh --host=x86_64-w64-mingw32
        if: steps.swig-build-cache.outputs.cache-hit != 'true'
      - run: |
          sh autogen.sh
          CFLAGS="-static-libgcc -static-libstdc++" \
          CXXFLAGS="-static-libgcc -static-libstdc++" \
          ./configure \
            --host=x86_64-w64-mingw32 \
            --prefix=`pwd`/build-static/ \
            --program-prefix=ds-
        if: steps.swig-build-cache.outputs.cache-hit != 'true'
      - run: |
          make -j
        if: steps.swig-build-cache.outputs.cache-hit != 'true'
      - run: |
          make install
        if: steps.swig-build-cache.outputs.cache-hit != 'true'
      - uses: actions/upload-artifact@v3
        with:
          name: ${{ github.job }}
          path: ${{ github.workspace }}/build-static/
  swig_Linux:
    name: "Lin|Build SWIG"
    runs-on: ubuntu-20.04
    container:
      image: quay.io/pypa/manylinux_2_24_x86_64:2021-12-05-142ef77
      volumes:
        - ${{ github.workspace }}:${{ github.workspace }}
    env:
      swig_hash: "90cdbee6a69d13b39d734083b9f91069533b0d7b"
    steps:
      - uses: actions/checkout@v3
        with:
          repository: "swig/swig"
          ref: ${{ env.swig_hash }}
      - run: |
          mkdir -p build-static/
      - uses: actions/cache@v3
        id: swig-build-cache
        with:
          path: build-static/
          key: swig-4-${{ runner.os }}-${{ env.swig_hash }}
      - run: |
          curl -sSL https://github.com/coqui-ai/STT/releases/download/v0.10.0-alpha.7/pcre-8.43.tar.gz > pcre-8.43.tar.gz
        if: steps.swig-build-cache.outputs.cache-hit != 'true'
      - run: |
          ./Tools/pcre-build.sh
        if: steps.swig-build-cache.outputs.cache-hit != 'true'
      - run: |
          sh autogen.sh
          ./configure \
            --prefix=${{ github.workspace }}/build-static/ \
            --program-prefix=ds-
        if: steps.swig-build-cache.outputs.cache-hit != 'true'
      - run: |
          make -j
        if: steps.swig-build-cache.outputs.cache-hit != 'true'
      - run: |
          make install
        if: steps.swig-build-cache.outputs.cache-hit != 'true'
      - uses: actions/upload-artifact@v3
        with:
          name: ${{ github.job }}
          path: ${{ github.workspace }}/build-static/
  libsox3_Linux:
    name: "Lin|Build libsox3"
    runs-on: ubuntu-20.04
    container:
      image: quay.io/pypa/manylinux_2_24_x86_64:2021-12-05-142ef77
      volumes:
        - ${{ github.workspace }}:${{ github.workspace }}
    steps:
      - run: |
          curl -sSL https://github.com/coqui-ai/STT/releases/download/v0.10.0-alpha.7/sox-14.4.2.tar.bz2 | tar xjf -
      - run: |
          mkdir -p sox-build/
      - uses: actions/cache@v3
        id: sox-build-cache
        with:
          path: sox-build/
          key: sox-1-${{ runner.os }}-${{ env.sox_hash }}
      - name: Configure
        run: |
          cd sox-14.4.2
          ./configure \
            --with-dyn-default --enable-dl-sndfile --enable-dl-amrnb \
            --without-magic --without-png --without-ladspa --without-mad \
            --without-id3tag --without-lame --without-twolame \
            --without-libltdl --disable-openmp --disable-dependency-tracking \
            --with-gsm=no --with-lpc10=no --with-oss=no \
            --prefix=${{ github.workspace }}/sox-build/
        if: steps.sox-build-cache.outputs.cache-hit != 'true'
      - name: Make
        run: |
          cd sox-14.4.2
          make -j
        if: steps.sox-build-cache.outputs.cache-hit != 'true'
      - name: Make install
        run: |
          cd sox-14.4.2
          make install
        if: steps.sox-build-cache.outputs.cache-hit != 'true'
      - uses: actions/upload-artifact@v3
        with:
          name: ${{ github.job }}
          path: ${{ github.workspace }}/sox-build/
  build-ctc-decoder-Linux:
    name: "Lin|Build CTC decoder Python package"
    needs: [ swig_Linux ]
    runs-on: ubuntu-20.04
    container:
      image: quay.io/pypa/manylinux_2_24_x86_64:2021-12-05-142ef77
      volumes:
        - ${{ github.workspace }}:${{ github.workspace }}
    strategy:
      matrix:
        python-version: ["3.6", "3.7", "3.8", "3.9", "3.10"]
    steps:
      - uses: actions/checkout@v3
        with:
          fetch-depth: 0
      - uses: actions/download-artifact@v3
        with:
          name: "swig_Linux"
          path: ${{ github.workspace }}/native_client/ds-swig/
      - name: Link ds-swig into swig
        run: |
          ls -hal ${{ github.workspace }}/native_client/ds-swig/bin
          ln -s ds-swig ${{ github.workspace }}/native_client/ds-swig/bin/swig
          chmod +x ${{ github.workspace }}/native_client/ds-swig/bin/ds-swig ${{ github.workspace }}/native_client/ds-swig/bin/swig
      - id: get_numpy
        uses: ./.github/actions/numpy_vers
        with:
          pyver: ${{ matrix.python-version }}
      - name: Make decoder package
        run: |
          # Setup venv
          /opt/_internal/cpython-${{ matrix.python-version }}*/bin/python -m venv /tmp/venv-${{ matrix.python-version }}
          source /tmp/venv-${{ matrix.python-version }}/bin/activate

          # Check versions
          python --version
          pip --version

          # Build decoder package
          NUMPY_BUILD_VERSION="${{ steps.get_numpy.outputs.build_version }}" \
          NUMPY_DEP_VERSION="${{ steps.get_numpy.outputs.dep_version }}" \
          make -C native_client/ctcdecode/ \
            NUM_PROCESSES=$(nproc) \
            bindings
      - name: Auditwheel repair
        run: |
          auditwheel repair native_client/ctcdecode/dist/*.whl
      - uses: actions/upload-artifact@v3
        with:
          name: "coqui_stt_ctcdecoder-Linux-${{ matrix.python-version }}.whl"
          path: ${{ github.workspace }}/wheelhouse/*.whl
  train-test-model-Linux:
    name: "Lin|Train a test model"
    needs: [ "build-ctc-decoder-Linux" ]
    runs-on: ubuntu-20.04
    if: ${{ github.event_name == 'pull_request' }}
    strategy:
      matrix:
        samplerate: ["8000", "16000"]
    steps:
      - uses: actions/checkout@v3
        with:
          fetch-depth: 1
      - uses: actions/setup-python@v4
        with:
          python-version: "3.7"
      - uses: actions/download-artifact@v3
        with:
          name: "coqui_stt_ctcdecoder-Linux-3.7.whl"
      - run: |
          python --version
          pip --version
      - run: |
          pip install --upgrade pip setuptools wheel
      - run: |
          pip install coqui_stt_ctcdecoder-*-cp37-cp37m-*_x86_64.whl
          DS_NODECODER=y pip install --upgrade .
      - run: |
          # Easier to rename to that we can exercize the LDC93S1 importer code to
          # generate the CSV file.
          echo "Moving ${{ matrix.samplerate }} to LDC93S1.wav"
          mv data/smoke_test/LDC93S1_pcms16le_1_${{ matrix.samplerate}}.wav data/smoke_test/LDC93S1.wav

          ./bin/run-ci-ldc93s1_new.sh 249 ${{ matrix.samplerate}}
          ./bin/run-ci-ldc93s1_tflite.sh ${{ matrix.samplerate}}
      - run: |
          wget -O temp.zip https://github.com/coqui-ai/STT/releases/download/v0.9.3/convert_graphdef_memmapped_format.linux.amd64.zip
          unzip temp.zip
          rm temp.zip
          chmod +x convert_graphdef_memmapped_format
          ./convert_graphdef_memmapped_format --in_graph=/tmp/train/output_graph.pb --out_graph=/tmp/train/output_graph.pbmm
      - run: |
          tar -cf - \
            -C /tmp/ckpt/ . \
            | xz -9 -T0 > /tmp/checkpoint.tar.xz
      - run: |
          mkdir -p ${{ github.workspace }}/tmp/
          cp /tmp/train*/output_graph.* /tmp/checkpoint.tar.xz ${{ github.workspace }}/tmp/
      - run: |
          ls -hal /tmp/ ${{ github.workspace }}/tmp/
      - uses: actions/upload-artifact@v3
        with:
          name: "test-model.tflite-${{ matrix.samplerate }}.zip"
          path: ${{ github.workspace }}/tmp/output_graph.tflite
      - uses: actions/upload-artifact@v3
        with:
          name: "test-checkpoint.${{ matrix.samplerate }}.zip"
          path: ${{ github.workspace }}/tmp/checkpoint.tar.xz
  build-lib-Linux:
    name: "Lin|Build libstt+client"
    runs-on: ubuntu-20.04
    needs: [libsox3_Linux]
    container:
      image: quay.io/pypa/manylinux_2_24_x86_64:2021-12-05-142ef77
      volumes:
        - ${{ github.workspace }}:${{ github.workspace }}
    steps:
      - uses: actions/checkout@v3
        with:
          fetch-depth: 0
          submodules: 'recursive'
      - name: Install dependencies
        run: |
          apt-get update -y
          apt-get install -y --no-install-recommends xz-utils zip liblzma-dev libbz2-dev
      - name: Setup venv
        run: |
          /opt/python/cp37-cp37m/bin/python -m venv /tmp/venv
          echo "/tmp/venv/bin" >> $GITHUB_PATH
      - uses: actions/download-artifact@v3
        with:
          name: "libsox3_Linux"
          path: ${{ github.workspace }}/sox-build/
      - run: ./ci_scripts/tf-setup.sh
      - run: ./ci_scripts/host-build.sh
      - run: ./ci_scripts/package.sh
      - uses: actions/upload-artifact@v3
        with:
          name: "native_client.tflite.Linux.tar.xz"
          path: ${{ github.workspace }}/artifacts/native_client.tar.xz
      - uses: actions/upload-artifact@v3
        with:
          name: "libstt.tflite.Linux.zip"
          path: ${{ github.workspace }}/artifacts/libstt.zip
  build-python-Linux:
    name: "Lin|Build Python bindings"
    runs-on: ubuntu-20.04
    needs: [build-lib-Linux, swig_Linux]
    strategy:
      matrix:
        python-version: ["3.6", "3.7", "3.8", "3.9", "3.10"]
    container:
      image: quay.io/pypa/manylinux_2_24_x86_64:2021-12-05-142ef77
      volumes:
        - ${{ github.workspace }}:${{ github.workspace }}
    steps:
      - uses: actions/checkout@v3
        with:
          fetch-depth: 1
      - uses: actions/download-artifact@v3
        with:
          name: "native_client.tflite.Linux.tar.xz"
          path: ${{ github.workspace }}/tensorflow/bazel-bin/native_client/
      - name: Install dependencies
        run: |
          apt-get update -y
          apt-get install -y --no-install-recommends xz-utils liblzma-dev libbz2-dev
      - name: Extract native_client.tar.xz
        run: |
          cd ${{ github.workspace }}/tensorflow/bazel-bin/native_client/
          tar xf native_client.tar.xz
      - uses: actions/download-artifact@v3
        with:
          name: "swig_Linux"
          path: ${{ github.workspace }}/native_client/ds-swig/
      - name: Link ds-swig into swig
        run: |
          ls -hal ${{ github.workspace }}/native_client/ds-swig/bin
          ln -s ds-swig ${{ github.workspace }}/native_client/ds-swig/bin/swig
          chmod +x ${{ github.workspace }}/native_client/ds-swig/bin/ds-swig ${{ github.workspace }}/native_client/ds-swig/bin/swig
      - name: Setup venv
        run: |
          /opt/_internal/cpython-${{ matrix.python-version }}*/bin/python -m venv /tmp/venv-${{ matrix.python-version }}
          echo "/tmp/venv-${{ matrix.python-version }}/bin" >> $GITHUB_PATH
      - id: get_numpy
        uses: ./.github/actions/numpy_vers
        with:
          pyver: ${{ matrix.python-version }}
      - uses: ./.github/actions/python-build
        with:
          numpy_build: "${{ steps.get_numpy.outputs.build_version }}"
          numpy_dep: "${{ steps.get_numpy.outputs.dep_version }}"
      - uses: actions/upload-artifact@v3
        with:
          name: "stt-tflite-${{ matrix.python-version }}-Linux.whl"
          path: ${{ github.workspace }}/native_client/python/dist/*.whl
  build-nodejs-Linux:
    name: "Lin|Build NodeJS and ElectronJS"
    runs-on: ubuntu-20.04
    needs: [ build-lib-Linux, swig_Linux ]
    steps:
      - uses: actions/checkout@v3
        with:
          fetch-depth: 1
      - uses: actions/download-artifact@v3
        with:
          name: "native_client.tflite.Linux.tar.xz"
          path: ${{ github.workspace }}/tensorflow/bazel-bin/native_client/
      - run: |
          cd ${{ github.workspace }}/tensorflow/bazel-bin/native_client/
          tar xf native_client.tar.xz
      - uses: actions/download-artifact@v3
        with:
          name: "swig_Linux"
          path: ${{ github.workspace }}/native_client/ds-swig/
      - name: Link ds-swig into swig
        run: |
          ls -hal ${{ github.workspace }}/native_client/ds-swig/bin
          ln -s ds-swig ${{ github.workspace }}/native_client/ds-swig/bin/swig
          chmod +x ${{ github.workspace }}/native_client/ds-swig/bin/ds-swig ${{ github.workspace }}/native_client/ds-swig/bin/swig
      - uses: actions/setup-node@v3
        with:
          node-version: 12
      - uses: actions/cache@v3
        id: node-headers-cache
        with:
          path: native_client/javascript/headers/nodejs/
          key: node-headers-12.7.0_17.0.1
      - uses: actions/cache@v3
        id: electron-headers-cache
        with:
          path: native_client/javascript/headers/electronjs/
          key: electron-headers-12.0.0_16.0.0
      - uses: ./.github/actions/node-build
        with:
          nodejs_versions: "12.7.0 13.0.0 14.0.0 15.0.0 16.0.0 17.0.1"
<<<<<<< HEAD
          electronjs_versions: "12.0.0 13.0.0 14.0.0 15.0.0 16.0.0 19.0.0"
      - uses: actions/upload-artifact@v2
=======
          electronjs_versions: "12.0.0 13.0.0 14.0.0 15.0.0 16.0.0"
      - uses: actions/upload-artifact@v3
>>>>>>> 65a1bf03
        with:
          name: "nodewrapper-tflite-Linux_amd64.tar.gz"
          path: ${{ github.workspace }}/native_client/javascript/wrapper.tar.gz
      - uses: actions/upload-artifact@v3
        with:
          name: "stt_intermediate-tflite-Linux.tgz"
          path: ${{ github.workspace }}/native_client/javascript/stt-*.tgz
  build-wasm:
    name: "Wasm|Build libstt"
    runs-on: ubuntu-20.04
    container:
      image: quay.io/pypa/manylinux_2_24_x86_64:2021-12-05-142ef77
      volumes:
        - ${{ github.workspace }}:${{ github.workspace }}
    steps:
      - uses: actions/checkout@v3
        with:
          fetch-depth: 0
          submodules: 'recursive'
      - uses: actions/setup-node@v3
        with:
          node-version: 16
      - name: Install dependencies
        run: |
          apt-get update -y
          apt-get install -y --no-install-recommends xz-utils zip liblzma-dev libbz2-dev
      - name: Setup venv
        run: |
          /opt/python/cp37-cp37m/bin/python -m venv /tmp/venv
          echo "/tmp/venv/bin" >> $GITHUB_PATH
      - run: ./ci_scripts/tf-setup.sh
      - run: ./ci_scripts/wasm-build.sh
      - run: ./ci_scripts/wasm-package.sh
      - run: BAZEL_WASM_EXTRA_FLAGS="--//native_client:wasm_emit=es6" ./ci_scripts/wasm-build.sh
      - run: make -C native_client/wasm clean pack
        shell: bash
      - uses: actions/upload-artifact@v3
        with:
          name: "libstt.tflite.wasm.zip"
          path: ${{ github.workspace }}/artifacts/libstt.zip
      - uses: actions/upload-artifact@v3
        with:
          name: "libstt.tflite.wasm.es6.tgz"
          path: ${{ github.workspace }}/native_client/wasm/stt-wasm-*.tgz
  test-wasm:
    name: "Wasm|Test libstt"
    runs-on: ubuntu-20.04
    needs: [build-wasm]
    container:
      image: quay.io/pypa/manylinux_2_24_x86_64:2021-12-05-142ef77
      volumes:
        - ${{ github.workspace }}:${{ github.workspace }}
    env:
      CI_TMP_DIR: ${{ github.workspace }}/tmp/
    steps:
      - uses: actions/checkout@v3
      - uses: actions/setup-node@v3
        with:
          node-version: 16
      - uses: actions/download-artifact@v3
        with:
          name: "libstt.tflite.wasm.es6.tgz"
          path: ${{ env.CI_TMP_DIR }}
      - run: make -C native_client/wasm/test clean test
        shell: bash
  test-cpp-Linux:
    name: "Lin|Test C++ binary"
    runs-on: ubuntu-20.04
    needs: [ build-lib-Linux, train-test-model-Linux ]
    if: ${{ github.event_name == 'pull_request' }}
    strategy:
      matrix:
        models: ["test", "prod"]
        samplerate: ["8000", "16000"]
    env:
      CI_TMP_DIR: ${{ github.workspace }}/tmp/
      STT_TEST_MODEL: ${{ github.workspace }}/tmp/output_graph.tflite
    steps:
      - uses: actions/checkout@v3
        with:
          fetch-depth: 1
      - uses: actions/download-artifact@v3
        with:
          name: "native_client.tflite.Linux.tar.xz"
          path: ${{ env.CI_TMP_DIR }}
      - run: |
          cd ${{ env.CI_TMP_DIR }}
          mkdir ds && cd ds && tar xf ../native_client.tar.xz
          ls -lh
      - uses: actions/download-artifact@v3
        with:
          name: "test-model.tflite-${{ matrix.samplerate }}.zip"
          path: ${{ env.CI_TMP_DIR }}
        if: matrix.models == 'test'
      - run: |
          ls -hal ${{ env.CI_TMP_DIR }}/
        if: matrix.models == 'test'
      - uses: ./.github/actions/run-tests
        with:
          runtime: "cpp"
          samplerate: ${{ matrix.samplerate }}
          model-kind: ${{ matrix.models }}
  test-py-Linux:
    name: "Lin|Test Python bindings"
    runs-on: ubuntu-20.04
    needs: [ build-python-Linux, train-test-model-Linux ]
    if: ${{ github.event_name == 'pull_request' }}
    strategy:
      matrix:
        python-version: ["3.6", "3.7", "3.8", "3.9", "3.10"]
        models: ["test", "prod"]
        samplerate: ["8000", "16000"]
    env:
      CI_TMP_DIR: ${{ github.workspace }}/tmp/
      STT_TEST_MODEL: ${{ github.workspace }}/tmp/output_graph.tflite
    steps:
      - uses: actions/checkout@v3
        with:
          fetch-depth: 1
      - uses: actions/setup-python@v4
        with:
          python-version: ${{ matrix.python-version }}
      - run: |
          sudo apt-get update -y
          sudo apt-get install -y --no-install-recommends sox
      - uses: actions/download-artifact@v3
        with:
          name: "stt-tflite-${{ matrix.python-version }}-Linux.whl"
          path: ${{ env.CI_TMP_DIR }}
      - uses: actions/download-artifact@v3
        with:
          name: "test-model.tflite-${{ matrix.samplerate }}.zip"
          path: ${{ env.CI_TMP_DIR }}
        if: matrix.models == 'test'
      - run: |
          ls -hal ${{ env.CI_TMP_DIR }}/
        if: matrix.models == 'test'
      - run: |
          ls -hal ${{ env.CI_TMP_DIR }}/
          pip3 install --only-binary :all: --upgrade ${{ env.CI_TMP_DIR }}/stt*.whl
      - uses: ./.github/actions/run-tests
        with:
          runtime: "python"
          samplerate: ${{ matrix.samplerate }}
          model-kind: ${{ matrix.models }}
  test-evaluate-export:
    name: "Lin|Test evaluate_export"
    runs-on: ubuntu-20.04
    needs: [ build-python-Linux, train-test-model-Linux, build-ctc-decoder-Linux ]
    if: ${{ github.event_name == 'pull_request' }}
    strategy:
      matrix:
        python-version: ["3.7"]
        samplerate: ["8000", "16000"]
    env:
      CI_TMP_DIR: ${{ github.workspace }}/tmp/
      STT_TEST_MODEL: ${{ github.workspace }}/tmp/output_graph.tflite
    steps:
      - uses: actions/checkout@v3
        with:
          fetch-depth: 1
      - uses: actions/setup-python@v4
        with:
          python-version: ${{ matrix.python-version }}
      - uses: actions/download-artifact@v3
        with:
          name: "stt-tflite-${{ matrix.python-version }}-Linux.whl"
          path: ${{ env.CI_TMP_DIR }}
      - uses: actions/download-artifact@v3
        with:
          name: "coqui_stt_ctcdecoder-Linux-${{ matrix.python-version }}.whl"
      - uses: actions/download-artifact@v3
        with:
          name: "test-model.tflite-${{ matrix.samplerate }}.zip"
          path: ${{ env.CI_TMP_DIR }}
      - run: |
          ls -hal ${{ env.CI_TMP_DIR }}/
      - run: |
          python -m pip install --only-binary :all: --upgrade ${{ env.CI_TMP_DIR }}/stt*.whl
      - run: |
          python -m pip install coqui_stt_ctcdecoder-*.whl
      - run: |
          sudo apt-get update -y
          sudo apt-get install -y --no-install-recommends libopus0 libopusfile0
      - run: |
          ./ci_scripts/evaluate-export-test.sh ${{ matrix.samplerate }}
  test-nodejs-Linux:
    name: "Lin|Test NodeJS bindings"
    runs-on: ubuntu-20.04
    needs: [ build-nodejs-Linux, train-test-model-Linux ]
    if: ${{ github.event_name == 'pull_request' }}
    strategy:
      matrix:
        # https://nodejs.org/en/about/releases/
        nodejs-version: [12, 14, 16, 17]
        models: ["test"]
        samplerate: ["16000"]
      fail-fast: false
    env:
      CI_TMP_DIR: ${{ github.workspace }}/tmp/
      STT_TEST_MODEL: ${{ github.workspace }}/tmp/output_graph.tflite
    steps:
      - uses: actions/checkout@v3
        with:
          fetch-depth: 1
      - uses: actions/setup-node@v3
        with:
          node-version: ${{ matrix.nodejs-version }}
      - run: |
          sudo apt-get update -y
          sudo apt-get install -y --no-install-recommends sox
      - uses: actions/download-artifact@v3
        with:
          name: "stt_intermediate-tflite-Linux.tgz"
          path: ${{ env.CI_TMP_DIR }}
      - uses: actions/download-artifact@v3
        with:
          name: "test-model.tflite-${{ matrix.samplerate }}.zip"
          path: ${{ env.CI_TMP_DIR }}
        if: matrix.models == 'test'
      - run: |
          ls -hal ${{ env.CI_TMP_DIR }}/
        if: matrix.models == 'test'
      - uses: actions/cache@v3
        id: node-modules-cache
        with:
          path: ~/.npm/
          key: node-modules-tflite-${{ runner.os }}-${{ env.CI_NODE_MODULES_NTH }}
      - name: Install STT package
        run: |
          ls -hal ${{ env.CI_TMP_DIR }}/
          npm install --verbose ${{ env.CI_TMP_DIR }}/stt*.tgz
      - run: |
          ls -hal node_modules/stt* node_modules/.bin/
      - uses: ./.github/actions/run-tests
        with:
          runtime: "node"
          samplerate: ${{ matrix.samplerate }}
          model-kind: ${{ matrix.models }}
  test-electronjs-Linux:
    name: "Lin|Test ElectronJS bindings"
    runs-on: ubuntu-20.04
    needs: [ build-nodejs-Linux, train-test-model-Linux ]
    if: ${{ github.event_name == 'pull_request' }}
    strategy:
      matrix:
        electronjs-version: [12.0.0, 13.0.0, 14.0.0, 15.0.0, 16.0.0]
        models: ["test"]
        samplerate: ["16000"]
      fail-fast: false
    env:
      CI_TMP_DIR: ${{ github.workspace }}/tmp/
      STT_TEST_MODEL: ${{ github.workspace }}/tmp/output_graph.tflite
    steps:
      - uses: actions/checkout@v3
        with:
          fetch-depth: 1
      - uses: actions/setup-node@v3
        with:
          node-version: 12
      - run: |
          sudo apt-get update -y
          sudo apt-get install -y --no-install-recommends sox
      - uses: actions/download-artifact@v3
        with:
          name: "stt_intermediate-tflite-Linux.tgz"
          path: ${{ env.CI_TMP_DIR }}
      - uses: actions/download-artifact@v3
        with:
          name: "test-model.tflite-${{ matrix.samplerate }}.zip"
          path: ${{ env.CI_TMP_DIR }}
        if: matrix.models == 'test'
      - run: |
          ls -hal ${{ env.CI_TMP_DIR }}/
        if: matrix.models == 'test'
      - uses: actions/cache@v3
        id: electron-modules-cache
        with:
          path: ~/.npm/
          key: electron-modules-tflite-${{ runner.os }}-${{ env.CI_NODE_MODULES_NTH }}
      - name: Install STT package
        run: |
          ls -hal ${{ env.CI_TMP_DIR }}/
          npm install ${{ env.CI_TMP_DIR }}/stt*.tgz
      - run: |
          npm install electron@${{ matrix.electronjs-version }}
      - uses: ./.github/actions/run-tests
        with:
          runtime: "electronjs"
          samplerate: ${{ matrix.samplerate }}
          model-kind: ${{ matrix.models }}
        timeout-minutes: 5
  python-notebooks-tests:
    name: "Lin|Python notebook tests"
    needs: ["build-ctc-decoder-Linux"]
    runs-on: ubuntu-20.04
    if: ${{ github.event_name == 'pull_request' }}
    steps:
      - uses: actions/checkout@v3
        with:
          fetch-depth: 1
      - uses: actions/setup-python@v4
        with:
          python-version: 3.7
      - uses: actions/download-artifact@v3
        with:
          name: "coqui_stt_ctcdecoder-Linux-3.7.whl"
      - run: |
          sudo apt-get update -y
          sudo apt-get install -y --no-install-recommends libopusfile0 libopus-dev libopusfile-dev
      - run: |
          python --version
          python -m pip --version
      - run: |
          python -m pip install --upgrade pip setuptools wheel jupyter
      - run: |
          python -m pip install coqui_stt_ctcdecoder*.whl
          DS_NODECODER=y python -m pip install --upgrade .
      - name: Run python notebooks
        run: |
          ./ci_scripts/notebook-tests.sh
  training-basic-tests:
    name: "Lin|Basic training tests"
    runs-on: ubuntu-20.04
    needs: [build-ctc-decoder-Linux]
    if: ${{ github.event_name == 'pull_request' }}
    strategy:
      matrix:
        samplerate: ["8000", "16000"]
        pyver: ["3.7"]
    steps:
      - uses: actions/checkout@v3
      - uses: actions/setup-python@v4
        with:
          python-version: ${{ matrix.pyver }}
      - uses: actions/download-artifact@v3
        with:
          name: "coqui_stt_ctcdecoder-Linux-${{ matrix.pyver }}.whl"
      - run: |
          wget -O temp.zip https://github.com/coqui-ai/STT/releases/download/v0.9.3/convert_graphdef_memmapped_format.linux.amd64.zip
          unzip temp.zip
          rm temp.zip
          chmod +x convert_graphdef_memmapped_format
          mv convert_graphdef_memmapped_format /tmp
      - run: |
          mkdir -p ${CI_ARTIFACTS_DIR} || true
      - name: Run basic training tests
        run: |
          set -ex
          python -m pip install coqui_stt_ctcdecoder-*.whl

          source ./ci_scripts/train-tests-setup.sh ${{ matrix.samplerate }}

          # Run twice to test preprocessed features
          time ./bin/run-ci-ldc93s1_new.sh 249 "${{ matrix.samplerate }}"
          time ./bin/run-ci-ldc93s1_new.sh 1 "${{ matrix.samplerate }}"
          time ./bin/run-ci-ldc93s1_tflite.sh "${{ matrix.samplerate }}"

          tar -cf - \
              -C /tmp/ckpt/ . \
              | ${XZ} > ${CI_ARTIFACTS_DIR}/checkpoint.tar.xz

          cp /tmp/train/output_graph.pb ${CI_ARTIFACTS_DIR}
          cp /tmp/train_tflite/output_graph.tflite ${CI_ARTIFACTS_DIR}

          /tmp/convert_graphdef_memmapped_format \
            --in_graph=/tmp/train/output_graph.pb \
            --out_graph=/tmp/train/output_graph.pbmm
          cp /tmp/train/output_graph.pbmm ${CI_ARTIFACTS_DIR}

          time ./bin/run-ci-ldc93s1_checkpoint.sh
      - uses: actions/upload-artifact@v3
        with:
          name: ${{ github.job }}-output_graph.pb
          path: ${{ github.workspace }}/artifacts/output_graph.pb
      - uses: actions/upload-artifact@v3
        with:
          name: ${{ github.job }}-output_graph.pbmm
          path: ${{ github.workspace }}/artifacts/output_graph.pbmm
      - uses: actions/upload-artifact@v3
        with:
          name: ${{ github.job }}-output_graph.tflite
          path: ${{ github.workspace }}/artifacts/output_graph.tflite
      - uses: actions/upload-artifact@v3
        with:
          name: ${{ github.job }}-checkpoint.tar.xz
          path: ${{ github.workspace }}/artifacts/checkpoint.tar.xz
  training-extra-tests:
    name: "Lin|Extra training tests"
    runs-on: ubuntu-20.04
    needs: [build-ctc-decoder-Linux]
    if: ${{ github.event_name == 'pull_request' }}
    strategy:
      matrix:
        samplerate: ["8000", "16000"]
        pyver: ["3.7"]
    steps:
      - uses: actions/checkout@v3
      - uses: actions/setup-python@v4
        with:
          python-version: ${{ matrix.pyver }}
      - uses: actions/download-artifact@v3
        with:
          name: "coqui_stt_ctcdecoder-Linux-${{ matrix.pyver }}.whl"
      - run: |
          wget -O temp.zip https://github.com/coqui-ai/STT/releases/download/v0.9.3/convert_graphdef_memmapped_format.linux.amd64.zip
          unzip temp.zip
          rm temp.zip
          chmod +x convert_graphdef_memmapped_format
          mv convert_graphdef_memmapped_format /tmp
      - run: |
          mkdir -p ${CI_ARTIFACTS_DIR} || true
      - run: |
          sudo apt-get update -y
          sudo apt-get install -y --no-install-recommends libopus0 libopusfile0 libvorbis-dev sox
      - name: Run tests
        run: |
          set -xe
          python -m pip install coqui_stt_ctcdecoder-*.whl

          source ./ci_scripts/train-tests-setup.sh ${{ matrix.samplerate }}

          # Test --metrics_files training argument
          time ./bin/run-ci-ldc93s1_new_metrics.sh 2 "${{ matrix.samplerate }}"

          # Training graph inference
          time ./bin/run-ci-ldc93s1_singleshotinference.sh

          # Augmentations
          time ./bin/run-ci-sample_augmentations.sh

          # Test Ogg/Vorbis input
          time ./bin/run-ci-ldc93s1-vorbis.sh --epochs 1

          # Test WebDataset input
          time ./bin/run-ci-ldc93s1-webdataset.sh --epochs 1

          # Test FLAC input
          time ./bin/run-ci-ldc93s1-flac.sh --epochs 1

          # Test LM opt
          time ./bin/run-ci-lm-opt.sh
  training-sdb-tests:
    name: "Lin|SDB training tests"
    runs-on: ubuntu-20.04
    needs: [build-ctc-decoder-Linux]
    if: ${{ github.event_name == 'pull_request' }}
    strategy:
      matrix:
        samplerate: ["8000", "16000"]
        pyver: ["3.7"]
    steps:
      - uses: actions/checkout@v3
      - uses: actions/setup-python@v4
        with:
          python-version: ${{ matrix.pyver }}
      - uses: actions/download-artifact@v3
        with:
          name: "coqui_stt_ctcdecoder-Linux-${{ matrix.pyver }}.whl"
      - run: |
          wget -O temp.zip https://github.com/coqui-ai/STT/releases/download/v0.9.3/convert_graphdef_memmapped_format.linux.amd64.zip
          unzip temp.zip
          rm temp.zip
          chmod +x convert_graphdef_memmapped_format
          mv convert_graphdef_memmapped_format /tmp
      - run: |
          mkdir -p ${CI_ARTIFACTS_DIR} || true
      - run: |
          sudo apt-get update -y
          sudo apt-get install -y --no-install-recommends libopus0 sox
      - name: Run tests
        run: |
          set -xe
          python -m pip install coqui_stt_ctcdecoder-*.whl

          source ./ci_scripts/train-tests-setup.sh ${{ matrix.samplerate }}

          # Testing single SDB source
          time ./bin/run-ci-ldc93s1_new_sdb.sh 220 "${{ matrix.samplerate }}"

          # Testing interleaved source (SDB+CSV combination) - run twice to test preprocessed features
          time ./bin/run-ci-ldc93s1_new_sdb_csv.sh 109 "${{ matrix.samplerate }}"
          time ./bin/run-ci-ldc93s1_new_sdb_csv.sh 1 "${{ matrix.samplerate }}"

          # Test resuming from checkpoints created above
          # SDB, resuming from checkpoint
          time ./bin/run-ci-ldc93s1_checkpoint_sdb.sh
  training-bytes-tests:
    name: "Lin|Bytes output mode training tests"
    runs-on: ubuntu-20.04
    needs: [build-ctc-decoder-Linux]
    if: ${{ github.event_name == 'pull_request' }}
    strategy:
      matrix:
        samplerate: ["8000", "16000"]
        pyver: ["3.7"]
    steps:
      - uses: actions/checkout@v3
      - uses: actions/setup-python@v4
        with:
          python-version: ${{ matrix.pyver }}
      - uses: actions/download-artifact@v3
        with:
          name: "coqui_stt_ctcdecoder-Linux-${{ matrix.pyver }}.whl"
      - run: |
          wget -O temp.zip https://github.com/coqui-ai/STT/releases/download/v0.9.3/convert_graphdef_memmapped_format.linux.amd64.zip
          unzip temp.zip
          rm temp.zip
          chmod +x convert_graphdef_memmapped_format
          mv convert_graphdef_memmapped_format /tmp
      - run: |
          mkdir -p ${CI_ARTIFACTS_DIR} || true
      - run: |
          sudo apt-get update -y
          sudo apt-get install -y --no-install-recommends libopus0 sox
      - name: Run tests
        run: |
          set -xe
          python -m pip install coqui_stt_ctcdecoder-*.whl

          source ./ci_scripts/train-tests-setup.sh ${{ matrix.samplerate }}

          # Test training with bytes output mode
          time ./bin/run-ci-ldc93s1_new_bytes.sh 200 "${{ matrix.samplerate }}"
          time ./bin/run-ci-ldc93s1_new_bytes_tflite.sh "${{ matrix.samplerate }}"

          # Bytes output mode, resuming from checkpoint
          time ./bin/run-ci-ldc93s1_checkpoint_bytes.sh
  training-python-tests:
    name: "Lin|Python API training tests"
    runs-on: ubuntu-20.04
    needs: [build-ctc-decoder-Linux]
    if: ${{ github.event_name == 'pull_request' }}
    strategy:
      matrix:
        samplerate: ["8000", "16000"]
        pyver: ["3.7"]
    steps:
      - uses: actions/checkout@v3
      - uses: actions/setup-python@v4
        with:
          python-version: ${{ matrix.pyver }}
      - uses: actions/download-artifact@v3
        with:
          name: "coqui_stt_ctcdecoder-Linux-${{ matrix.pyver }}.whl"
      - run: |
          wget -O temp.zip https://github.com/coqui-ai/STT/releases/download/v0.9.3/convert_graphdef_memmapped_format.linux.amd64.zip
          unzip temp.zip
          rm temp.zip
          chmod +x convert_graphdef_memmapped_format
          mv convert_graphdef_memmapped_format /tmp
      - run: |
          mkdir -p ${CI_ARTIFACTS_DIR} || true
      - run: |
          sudo apt-get update -y
          sudo apt-get install -y --no-install-recommends libopus0 sox
      - name: Run tests
        run: |
          set -xe
          python -m pip install coqui_stt_ctcdecoder-*.whl

          source ./ci_scripts/train-tests-setup.sh ${{ matrix.samplerate }}

          # Training with args set via initialize_globals_from_args()
          time python ./bin/run-ldc93s1.py
  training-transcribe-tests:
    name: "Lin|Transcribe module tests"
    runs-on: ubuntu-20.04
    needs: [build-ctc-decoder-Linux, training-basic-tests]
    if: ${{ github.event_name == 'pull_request' }}
    strategy:
      matrix:
        samplerate: ["8000", "16000"]
        pyver: ["3.7"]
    steps:
      - uses: actions/checkout@v3
      - uses: actions/setup-python@v4
        with:
          python-version: ${{ matrix.pyver }}
      - uses: actions/download-artifact@v3
        with:
          name: "coqui_stt_ctcdecoder-Linux-${{ matrix.pyver }}.whl"
      - uses: actions/download-artifact@v3
        with:
          name: "training-basic-tests-checkpoint.tar.xz"
      - name: Extract training checkpoint
        run: |
          ls -lh
          mkdir -p /tmp/ckpt
          tar xvf checkpoint.tar.xz -C /tmp/ckpt
          ls -lh /tmp/ckpt
      - run: |
          wget -O temp.zip https://github.com/coqui-ai/STT/releases/download/v0.9.3/convert_graphdef_memmapped_format.linux.amd64.zip
          unzip temp.zip
          rm temp.zip
          chmod +x convert_graphdef_memmapped_format
          mv convert_graphdef_memmapped_format /tmp
      - run: |
          mkdir -p ${CI_ARTIFACTS_DIR} || true
      - run: |
          sudo apt-get update -y
          sudo apt-get install -y --no-install-recommends libopus0 sox
      - name: Run tests
        run: |
          set -xe
          python -m pip install ".[transcribe]"
          python -m pip install coqui_stt_ctcdecoder-*.whl

          source ./ci_scripts/train-tests-setup.sh ${{ matrix.samplerate }}

          # transcribe module
          time python -m coqui_stt_training.transcribe \
              --checkpoint_dir "/tmp/ckpt" \
              --src "data/smoke_test/LDC93S1.wav" \
              --dst ${CI_ARTIFACTS_DIR}/transcribe.log \
              --scorer_path "data/smoke_test/pruned_lm.scorer"

          mkdir /tmp/transcribe_dir
          cp data/smoke_test/LDC93S1.wav /tmp/transcribe_dir
          time python -m coqui_stt_training.transcribe \
             --checkpoint_dir "/tmp/ckpt" \
             --src "/tmp/transcribe_dir/" \
             --scorer_path "data/smoke_test/pruned_lm.scorer"

          for i in /tmp/transcribe_dir/*.tlog; do echo $i; cat $i; echo; done
  twine-upload-training:
    name: "Upload STT training packages to PyPI"
    runs-on: ubuntu-20.04
    needs: [create-release]
    if: github.event_name == 'push' && startsWith(github.ref, 'refs/tags/')
    steps:
      - uses: actions/checkout@v3
      - uses: actions/setup-python@v4
        with:
          python-version: 3.8
      - name: Update pip and install deps
        run: |
          python -m pip install -U pip setuptools twine build
      - run: |
          python -m build
      - name: Setup PyPI config
        run: |
          cat << EOF > ~/.pypirc
          [pypi]
          username=__token__
          password=${{ secrets.PYPI_TRAINING_TOKEN }}
          EOF
      - run: |
          twine upload --repository pypi dist/*
      - name: Upload artifacts to GitHub release
        uses: ./.github/actions/upload-release-asset
        with:
          name: '' # use filename
          path: "dist/*.whl"
          release-tag: ${{ needs.create-release.outputs.release-tag }}
  twine-upload-stt:
    name: "Upload STT packages to PyPI"
    runs-on: ubuntu-20.04
    if: github.event_name == 'push' && startsWith(github.ref, 'refs/tags/')
    needs: [create-release, build-python-Linux, build-python-macOS, build-python-Windows, build-python-LinuxArmv7, build-python-LinuxAarch64]
    steps:
      - uses: actions/checkout@v3
      - uses: actions/setup-python@v4
        with:
          python-version: 3.8
      - name: Update pip and install twine
        run: |
          python -m pip install -U pip
          python -m pip install -U twine
      - uses: actions/download-artifact@v3
        with:
          name: stt-tflite-3.6.8-macOS.whl
      - uses: actions/download-artifact@v3
        with:
          name: stt-tflite-3.7.9-macOS.whl
      - uses: actions/download-artifact@v3
        with:
          name: stt-tflite-3.8.9-macOS.whl
      - uses: actions/download-artifact@v3
        with:
          name: stt-tflite-3.9.4-macOS.whl
      - uses: actions/download-artifact@v3
        with:
          name: stt-tflite-3.10.1-macOS.whl
      - uses: actions/download-artifact@v3
        with:
          name: stt-tflite-3.6.8-Windows.whl
      - uses: actions/download-artifact@v3
        with:
          name: stt-tflite-3.7.9-Windows.whl
      - uses: actions/download-artifact@v3
        with:
          name: stt-tflite-3.8.8-Windows.whl
      - uses: actions/download-artifact@v3
        with:
          name: stt-tflite-3.9.4-Windows.whl
      - uses: actions/download-artifact@v3
        with:
          name: stt-tflite-3.10.0-Windows.whl
      - uses: actions/download-artifact@v3
        with:
          name: stt-tflite-3.6-Linux.whl
      - uses: actions/download-artifact@v3
        with:
          name: stt-tflite-3.7-Linux.whl
      - uses: actions/download-artifact@v3
        with:
          name: stt-tflite-3.8-Linux.whl
      - uses: actions/download-artifact@v3
        with:
          name: stt-tflite-3.9-Linux.whl
      - uses: actions/download-artifact@v3
        with:
          name: stt-tflite-3.10-Linux.whl
      - name: Setup PyPI config
        run: |
          cat << EOF > ~/.pypirc
          [pypi]
          username=__token__
          password=${{ secrets.PYPI_STT_TOKEN }}
          EOF
      - run: |
          twine upload --repository pypi *.whl
      # PyPI only supports ARM wheels built on manylinux images, but those aren't
      # ready for use yet, so we upload our wheels to the corresponding release
      # for this tag.
      - uses: actions/download-artifact@v3
        with:
          name: stt-tflite-3.7-armv7.whl
      - uses: actions/download-artifact@v3
        with:
          name: stt-tflite-3.7-aarch64.whl
      - uses: actions/download-artifact@v3
        with:
          name: stt-tflite-3.9-armv7.whl
      - uses: actions/download-artifact@v3
        with:
          name: stt-tflite-3.9-aarch64.whl
      - name: Upload artifacts to GitHub release
        uses: ./.github/actions/upload-release-asset
        with:
          name: '' # use filename
          path: "*.whl"
          release-tag: ${{ needs.create-release.outputs.release-tag }}
  upload-nc-release-assets:
    name: "Upload native client artifacts to release assets"
    runs-on: ubuntu-20.04
    if: github.event_name == 'push' && startsWith(github.ref, 'refs/tags/')
    needs: [create-release, build-lib-Windows, build-lib-Linux, build-universal-lib-macOS, build-lib-LinuxAarch64, build-lib-LinuxArmv7]
    steps:
      - uses: actions/checkout@v3
      - uses: actions/download-artifact@v3
        with:
          name: libstt.tflite.Linux.zip
      - run: mv libstt.zip libstt.tflite.Linux.zip
      - uses: actions/download-artifact@v3
        with:
          name: native_client.tflite.Linux.tar.xz
      - run: mv native_client.tar.xz native_client.tflite.Linux.tar.xz
      - uses: actions/download-artifact@v3
        with:
          name: libstt.tflite.macOS.zip
      - run: mv libstt.zip libstt.tflite.macOS.zip
      - uses: actions/download-artifact@v3
        with:
          name: libstt.tflite.wasm.zip
      - run: mv libstt.zip libstt.tflite.wasm.zip
      - uses: actions/download-artifact@v3
        with:
          name: native_client.tflite.macOS.tar.xz
      - run: mv native_client.tar.xz native_client.tflite.macOS.tar.xz
      - uses: actions/download-artifact@v3
        with:
          name: libstt.tflite.Windows.zip
      - run: mv libstt.zip libstt.tflite.Windows.zip
      - uses: actions/download-artifact@v3
        with:
          name: native_client.tflite.Windows.tar.xz
      - run: mv native_client.tar.xz native_client.tflite.Windows.tar.xz
      - uses: actions/download-artifact@v3
        with:
          name: native_client.tflite.linux.armv7.tar.xz
      - run: mv native_client.tar.xz native_client.tflite.linux.armv7.tar.xz
      - uses: actions/download-artifact@v3
        with:
          name: native_client.tflite.linux.aarch64.tar.xz
      - run: mv native_client.tar.xz native_client.tflite.linux.aarch64.tar.xz
      - run: ls -lh
      - uses: ./.github/actions/upload-release-asset
        with:
          name: '' # use filename
          path: "*.tar.xz"
          release-tag: ${{ needs.create-release.outputs.release-tag }}
      - uses: ./.github/actions/upload-release-asset
        with:
          name: '' # use filename
          path: "*.zip"
          release-tag: ${{ needs.create-release.outputs.release-tag }}
  docker-build:
    name: "Build Dockerfile.build image"
    runs-on: ubuntu-20.04
    steps:
      - uses: actions/checkout@v3
        with:
          fetch-depth: 0
          submodules: 'recursive'
      - name: Check VERSION matches Git tag and compute Docker tag
        id: compute-tag
        run: |
          if [[ "${{ startsWith(github.ref, 'refs/tags/') }}" != "true" ]]; then
            # PR build
            echo "tag=dev" >> $GITHUB_OUTPUT
          else
            VERSION="v$(cat VERSION)"
            if [[ "${{ github.ref }}" != "refs/tags/${VERSION}" ]]; then
              echo "Pushed tag does not match VERSION file. Aborting push."
              exit 1
            fi
            echo "tag=${VERSION}" >> $GITHUB_OUTPUT
          fi
      - name: Build
        run: |
          DOCKER_TAG="${{ steps.compute-tag.outputs.tag }}"
          docker build -f Dockerfile.build . -t ghcr.io/iarahealth/stt-build:latest -t "ghcr.io/iarahealth/stt-build:${DOCKER_TAG}"
  docker-publish:
    name: "Build and publish Docker training image to GHCR"
    runs-on: ubuntu-20.04
    needs: [upload-nc-release-assets]
    if: always()
    steps:
      - uses: actions/checkout@v3
        with:
          fetch-depth: 0
          submodules: 'recursive'
      - name: Log in to the Container registry
        uses: docker/login-action@v2
        with:
          registry: ghcr.io
          username: ${{ github.actor }}
          password: ${{ secrets.GITHUB_TOKEN }}
      - name: Check VERSION matches Git tag and compute Docker tag
        id: compute-tag
        run: |
          set -ex
          if [[ "${{ github.ref }}" = "refs/heads/main" ]]; then
            # Push to main
            tags="main ${{ github.sha }}"
          elif [[ "${{ startsWith(github.ref, 'refs/tags/') }}" != "true" ]]; then
            # PR build
            tags="dev"
          else
            VERSION="v$(cat VERSION)"
            if [[ "${{ github.ref }}" != "refs/tags/${VERSION}" ]]; then
              echo "Pushed tag does not match VERSION file. Aborting push."
              exit 1
            fi
            tags="${VERSION} latest ${{ github.sha }}"
          fi
          echo "tags=${tags}" >> $GITHUB_OUTPUT
      - name: Build
        run: |
          set -ex
          declare -a tag_args=()
          for tag in ${{ steps.compute-tag.outputs.tags }}; do
            tag_args+=("-t" "ghcr.io/iarahealth/stt-train:${tag}")
          done
          docker build -f Dockerfile.train . ${tag_args[@]}
      - name: Push
        run: |
          set -ex
          for tag in ${{ steps.compute-tag.outputs.tags }}; do
            docker push ghcr.io/iarahealth/stt-train:${tag}
          done
        if: github.event_name == 'push' && (github.ref == 'refs/heads/main' || startsWith(github.ref, 'refs/tags/'))
  twine-upload-decoder:
    name: "Upload coqui_stt_ctcdecoder packages to PyPI"
    runs-on: ubuntu-20.04
    if: github.event_name == 'push' && startsWith(github.ref, 'refs/tags/')
    needs: [create-release, build-ctc-decoder-Linux, build-ctc-decoder-macos, build-ctc-decoder-windows]
    steps:
      - uses: actions/checkout@v3
      - uses: actions/setup-python@v4
        with:
          python-version: 3.8
      - name: Update pip and install twine
        run: |
          python -m pip install -U pip
          python -m pip install -U twine
      - uses: actions/download-artifact@v3
        with:
          name: coqui_stt_ctcdecoder-Linux-3.6.whl
      - uses: actions/download-artifact@v3
        with:
          name: coqui_stt_ctcdecoder-Linux-3.7.whl
      - uses: actions/download-artifact@v3
        with:
          name: coqui_stt_ctcdecoder-Linux-3.8.whl
      - uses: actions/download-artifact@v3
        with:
          name: coqui_stt_ctcdecoder-Linux-3.9.whl
      - uses: actions/download-artifact@v3
        with:
          name: coqui_stt_ctcdecoder-Linux-3.10.whl
      - uses: actions/download-artifact@v3
        with:
          name: coqui_stt_ctcdecoder-macOS-3.6.8.whl
      - uses: actions/download-artifact@v3
        with:
          name: coqui_stt_ctcdecoder-macOS-3.7.9.whl
      - uses: actions/download-artifact@v3
        with:
          name: coqui_stt_ctcdecoder-macOS-3.8.9.whl
      - uses: actions/download-artifact@v3
        with:
          name: coqui_stt_ctcdecoder-macOS-3.9.4.whl
      - uses: actions/download-artifact@v3
        with:
          name: coqui_stt_ctcdecoder-macOS-3.10.1.whl
      - uses: actions/download-artifact@v3
        with:
          name: coqui_stt_ctcdecoder-windows-test.whl
      - name: Setup PyPI config
        run: |
          cat << EOF > ~/.pypirc
          [pypi]
          username=__token__
          password=${{ secrets.PYPI_DECODER_TOKEN }}
          EOF
      - run: |
          twine upload --repository pypi *.whl
      - name: Upload artifacts to GitHub release
        uses: ./.github/actions/upload-release-asset
        with:
          name: '' # use filename
          path: "*.whl"
          release-tag: ${{ needs.create-release.outputs.release-tag }}
  python-notebooks-tests-production:
    name: "Lin|Python notebook tests with PyPI package"
    needs: [twine-upload-decoder]
    runs-on: ubuntu-20.04
    if: github.event_name == 'push' && startsWith(github.ref, 'refs/tags/')
    steps:
      - name: Wait for PyPI index to refresh
        run: |
          sleep 60
      - uses: actions/checkout@v3
        with:
          fetch-depth: 1
      - uses: actions/setup-python@v4
        with:
          python-version: 3.7
      - run: |
          sudo apt-get update -y
          sudo apt-get install -y --no-install-recommends libopusfile0 libopus-dev libopusfile-dev
      - run: |
          python -m pip install -U pip setuptools wheel jupyter
          python -m pip install .
      - name: Run python notebooks
        run: |
          ./ci_scripts/notebook-tests.sh
  npmjs-publish:
    name: "Upload STT packages to npmjs.com"
    runs-on: ubuntu-20.04
    if: github.event_name == 'push' && startsWith(github.ref, 'refs/tags/')
    needs: [create-release, repackage-nodejs-allplatforms, build-wasm]
    steps:
      - uses: actions/checkout@v3
      - uses: actions/setup-node@v3
        with:
          node-version: 12
          registry-url: https://npm.pkg.github.com/
      - uses: actions/setup-python@v4
        with:
          python-version: 3.8
      - name: Compute tag for npm from git tag
        id: compute-npm-tag
        run: |
          if [ "${{ needs.create-release.outputs.is-prerelease }}" = "true" ]; then
            echo "npm-tag=prerelease" >> $GITHUB_OUTPUT
          else
            echo "npm-tag=latest" >> $GITHUB_OUTPUT
          fi
      - uses: actions/download-artifact@v3
        with:
          name: stt-tflite.tgz
          path: ${{ github.workspace }}/
      - uses: actions/download-artifact@v3
        with:
          name: libstt.tflite.wasm.es6.tgz
          path: ${{ github.workspace }}/
      - run: |
          for pkg in ${{ github.workspace }}/stt-*.tgz; do
            npm publish --access=public --verbose $pkg --tag ${{ steps.compute-npm-tag.outputs.npm-tag }}
          done
        env:
          NODE_AUTH_TOKEN: ${{secrets.GITHUB_TOKEN}}
      - name: Upload artifacts to GitHub release
        uses: ./.github/actions/upload-release-asset
        with:
          name: '' # use filename
          path: "*.tgz"
          release-tag: ${{ needs.create-release.outputs.release-tag }}
  # macOS jobs
  swig_macOS:
    name: "Mac|Build SWIG"
    runs-on: macos-12
    env:
      swig_hash: "90cdbee6a69d13b39d734083b9f91069533b0d7b"
    steps:
      - uses: actions/checkout@v3
        with:
          repository: "swig/swig"
          ref: ${{ env.swig_hash }}
      - run: |
          mkdir -p build-static/
      - uses: actions/cache@v3
        id: swig-build-cache
        with:
          path: build-static/
          key: swig-${{ runner.os }}-${{ env.swig_hash }}
      - run: |
          brew install automake
        if: steps.swig-build-cache.outputs.cache-hit != 'true'
      - run: |
          curl -sSL https://github.com/coqui-ai/STT/releases/download/v0.10.0-alpha.7/pcre-8.43.tar.gz > pcre-8.43.tar.gz
        if: steps.swig-build-cache.outputs.cache-hit != 'true'
      - run: |
          ./Tools/pcre-build.sh
        if: steps.swig-build-cache.outputs.cache-hit != 'true'
      - run: |
          sh autogen.sh
          ./configure \
            --prefix=${{ github.workspace }}/build-static/ \
            --program-prefix=ds-
        if: steps.swig-build-cache.outputs.cache-hit != 'true'
      - run: |
          make -j
        if: steps.swig-build-cache.outputs.cache-hit != 'true'
      - run: |
          make install
        if: steps.swig-build-cache.outputs.cache-hit != 'true'
      - uses: actions/upload-artifact@v3
        with:
          name: ${{ github.job }}
          path: ${{ github.workspace }}/build-static/
  build-ctc-decoder-macos:
    name: "Mac|Build CTC decoder Python package"
    needs: [ swig_macOS ]
    runs-on: macos-12
    strategy:
      matrix:
        python-version: [3.6.8, 3.7.9, 3.8.9, 3.9.4, 3.10.1]
    steps:
      - uses: actions/checkout@v3
        with:
          fetch-depth: 0
      - uses: ./.github/actions/install-python-upstream
        with:
          version: ${{ matrix.python-version }}
      - run: |
          python --version
          pip --version
      - uses: actions/download-artifact@v3
        with:
          name: "swig_macOS"
          path: ${{ github.workspace }}/native_client/ds-swig/
      - name: Link ds-swig into swig
        run: |
          ls -hal ${{ github.workspace }}/native_client/ds-swig/bin
          ln -s ds-swig ${{ github.workspace }}/native_client/ds-swig/bin/swig
          chmod +x ${{ github.workspace }}/native_client/ds-swig/bin/ds-swig ${{ github.workspace }}/native_client/ds-swig/bin/swig
      - id: get_numpy
        uses: ./.github/actions/numpy_vers
        with:
          pyver: ${{ matrix.python-version }}
      - name: Make decoder package
        run: |
          NUMPY_BUILD_VERSION="${{ steps.get_numpy.outputs.build_version }}" \
          NUMPY_DEP_VERSION="${{ steps.get_numpy.outputs.dep_version }}" \
          make -C native_client/ctcdecode/ \
            NUM_PROCESSES=$(sysctl hw.ncpu |cut -d' ' -f2) \
            bindings
      - uses: actions/upload-artifact@v3
        with:
          name: "coqui_stt_ctcdecoder-macOS-${{ matrix.python-version }}.whl"
          path: ${{ github.workspace }}/native_client/ctcdecode/dist/*.whl
      - run: |
          make -C native_client/ctcdecode clean-keep-third-party
  train-test-model-macOS:
    name: "Mac|Train a test model"
    needs: [ "build-ctc-decoder-macos" ]
    runs-on: macos-12
    if: ${{ github.event_name == 'pull_request' }}
    strategy:
      matrix:
        samplerate: ["8000", "16000"]
    steps:
      - uses: actions/checkout@v3
        with:
          fetch-depth: 1
      - uses: actions/setup-python@v4
        with:
          python-version: 3.7
      - uses: actions/download-artifact@v3
        with:
          name: "coqui_stt_ctcdecoder-macOS-3.7.9.whl"
      - run: |
          python --version
          python -m pip --version
      - run: |
          python -m pip install -U pip setuptools wheel
      - run: |
          python -m pip install coqui_stt_ctcdecoder-*.whl
          DS_NODECODER=y python -m pip install --upgrade .
      - run: |
          # Easier to rename to that we can exercize the LDC93S1 importer code to
          # generate the CSV file.
          echo "Moving ${{ matrix.samplerate }} to LDC93S1.wav"
          mv data/smoke_test/LDC93S1_pcms16le_1_${{ matrix.samplerate}}.wav data/smoke_test/LDC93S1.wav

          ./bin/run-ci-ldc93s1_new.sh 249 ${{ matrix.samplerate}}
          ./bin/run-ci-ldc93s1_tflite.sh ${{ matrix.samplerate}}
      - run: |
          wget -O temp.zip https://github.com/coqui-ai/STT/releases/download/v0.9.3/convert_graphdef_memmapped_format.macOS.amd64.zip
          unzip temp.zip
          rm temp.zip
          chmod +x convert_graphdef_memmapped_format
          ./convert_graphdef_memmapped_format --in_graph=/tmp/train/output_graph.pb --out_graph=/tmp/train/output_graph.pbmm
      - run: |
          tar -cf - \
            -C /tmp/ckpt/ . \
            | xz -9 -T0 > /tmp/checkpoint.tar.xz
      - run: |
          mkdir -p ${{ github.workspace }}/tmp/
          cp /tmp/train*/output_graph.* /tmp/checkpoint.tar.xz ${{ github.workspace }}/tmp/
      - run: |
          ls -hal /tmp/ ${{ github.workspace }}/tmp/
      - uses: actions/upload-artifact@v3
        with:
          name: "test-model.mac.tflite-${{ matrix.samplerate }}.zip"
          path: ${{ github.workspace }}/tmp/output_graph.tflite
      - uses: actions/upload-artifact@v3
        with:
          name: "test-checkpoint.${{ matrix.samplerate }}.zip"
          path: ${{ github.workspace }}/tmp/checkpoint.tar.xz
  build-lib-macOS:
    name: "Mac|Build libstt+client"
    runs-on: macos-12
    strategy:
      matrix:
        arch: ["x86_64", "arm64"]
    steps:
      - uses: actions/checkout@v3
        with:
          fetch-depth: 0
          submodules: 'recursive'
      - uses: actions/setup-python@v4
        with:
          python-version: "3.7"
      - name: Install system deps
        run:
          brew install coreutils
      - name: Select Xcode version
        run: |
          sudo xcode-select --switch /Applications/Xcode_13.1.app/Contents/Developer
      - uses: actions/cache@v3
        id: cache
        if: matrix.arch == 'arm64'
        with:
          path: ~/arm-target
          key: ${{ runner.os }}-arm-brew-cache
      - name: Install arm64 deps
        if: matrix.arch == 'arm64' && steps.cache.outputs.cache-hit != 'true'
        run: |
          set -xe
          mkdir -p ~/arm-target/bin
          mkdir -p ~/arm-target/brew-cache
          export PATH="$HOME/arm-target/bin:$PATH"

          cd ~/arm-target
          mkdir arm-brew && curl -L https://github.com/Homebrew/brew/tarball/932d2cf3b77c9439a57b6a43577fc8d3b6399a62 | tar xz --strip 1 -C arm-brew

          export HOMEBREW_NO_AUTO_UPDATE=1
          export HOMEBREW_CACHE=~/arm-target/brew-cache
          export HOMEBREW_NO_INSTALLED_DEPENDENTS_CHECK=1
          ~/arm-target/arm-brew/bin/brew fetch --deps --bottle-tag=arm64_big_sur sox opusfile |\
             grep -E "(Downloaded to:|Already downloaded:)" |\
             grep -v pkg-config |\
             awk '{ print $3 }' |\
             xargs -n 1 ~/arm-target/arm-brew/bin/brew install --ignore-dependencies --force-bottle

          # Install host version of pkg-config so we can call it in the build system
          ~/arm-target/arm-brew/bin/brew install pkg-config
          ln -s ~/arm-target/arm-brew/bin/pkg-config ~/arm-target/bin/arm-pkg-config
      - run: |
          echo "$HOME/arm-target/bin" >> $GITHUB_PATH
        if: matrix.arch == 'arm64'
      - run: ./ci_scripts/tf-setup.sh
      - name: Workaround problems with mixing headers from Xcode and CommandLineTools by removing the latter
        run: |
          sudo rm -r /Library/Developer/CommandLineTools
      - run: ./ci_scripts/host-build.sh ${{ matrix.arch }}
      - run: ./ci_scripts/package.sh
      - uses: actions/upload-artifact@v3
        with:
          name: "native_client.tflite.macOS.${{ matrix.arch }}.tar.xz"
          path: ${{ github.workspace }}/artifacts/native_client.tar.xz
      - uses: actions/upload-artifact@v3
        with:
          name: "libstt.tflite.macOS.${{ matrix.arch }}.zip"
          path: ${{ github.workspace }}/artifacts/libstt.zip
  build-lib-iOS:
    name: "iOS|Build libstt+client"
    runs-on: macos-12
    steps:
      - uses: actions/checkout@v3
        with:
          fetch-depth: 0
          submodules: 'recursive'
      - uses: actions/setup-python@v4
        with:
          python-version: "3.7"
      - name: Install system deps
        run:
          brew install coreutils
      - name: Select Xcode version
        run: |
          sudo xcode-select --switch /Applications/Xcode_13.1.app/Contents/Developer
      - run: ./ci_scripts/tf-setup.sh
      - name: Workaround problems with mixing headers from Xcode and CommandLineTools by removing the latter
        run: |
          sudo rm -r /Library/Developer/CommandLineTools
      - run: ./ci_scripts/ios-build.sh
      - run: |
          zip -r9 --junk-paths ${CI_ARTIFACTS_DIR}/ios_artifacts.zip \
            tensorflow/bazel-bin/native_client/STT.swiftdoc \
            tensorflow/bazel-bin/native_client/STT.swiftmodule \
            tensorflow/bazel-bin/native_client/STT.swiftsourceinfo \
            tensorflow/bazel-bin/native_client/coqui_stt_bundle.swift.modulemap \
            tensorflow/bazel-bin/native_client/libkenlm.so \
            tensorflow/bazel-bin/native_client/libstt.so \
            tensorflow/bazel-out/applebin_ios*/bin/native_client/stt_ios.zip \
            tensorflow/bazel-out/applebin_ios*/bin/native_client/kenlm_ios.zip
      - uses: actions/upload-artifact@v3
        with:
          name: "ios_artifacts.zip"
          path: ${{ github.workspace }}/artifacts/ios_artifacts.zip
  build-universal-lib-macOS:
    name: "Mac|Build universal lib"
    runs-on: macos-12
    needs: [build-lib-macOS]
    steps:
      # Download and extract individual arch packages and create universal binaries
      - uses: actions/download-artifact@v3
        with:
          name: "native_client.tflite.macOS.x86_64.tar.xz"
      - run: |
          mkdir nc.x86_64
          cd nc.x86_64
          tar xvf ../native_client.tar.xz
          rm ../native_client.tar.xz
      - uses: actions/download-artifact@v3
        with:
          name: "native_client.tflite.macOS.arm64.tar.xz"
      - run: |
          mkdir nc.arm64
          cd nc.arm64
          tar xvf ../native_client.tar.xz
          rm ../native_client.tar.xz
      - name: Create universal binaries
        run: |
          for binary in "libstt.so" "libkenlm.so" "stt"; do
            lipo -create -output "${binary}" "nc.x86_64/${binary}" "nc.arm64/${binary}"
            cp -f "${binary}" "nc.x86_64/${binary}"
          done
      - run: |
          cd nc.x86_64
          tar cvJf native_client.tar.xz .
      - uses: actions/upload-artifact@v3
        with:
          name: "native_client.tflite.macOS.tar.xz"
          path: nc.x86_64/native_client.tar.xz
      # Now do the same, but for libstt.zip
      - uses: actions/download-artifact@v3
        with:
          name: "libstt.tflite.macOS.x86_64.zip"
      - run: |
          mkdir libstt.x86_64
          cd libstt.x86_64
          tar xvf ../libstt.zip
          rm ../libstt.zip
      - uses: actions/download-artifact@v3
        with:
          name: "libstt.tflite.macOS.arm64.zip"
      - run: |
          mkdir libstt.arm64
          cd libstt.arm64
          tar xvf ../libstt.zip
          rm ../libstt.zip
      - name: Create universal binaries
        run: |
          for binary in "libstt.so" "libkenlm.so"; do
            lipo -create -output "${binary}" "libstt.x86_64/${binary}" "libstt.arm64/${binary}"
            cp -f "${binary}" "libstt.x86_64/${binary}"
          done
      - run: |
          zip -r9 --junk-paths libstt.zip libstt.x86_64/*
      - uses: actions/upload-artifact@v3
        with:
          name: "libstt.tflite.macOS.zip"
          path: libstt.zip
  build-python-macOS:
    name: "Mac|Build Python bindings"
    runs-on: macos-12
    needs: [build-universal-lib-macOS, swig_macOS]
    strategy:
      matrix:
        python-version: [3.6.8, 3.7.9, 3.8.9, 3.9.4, 3.10.1]
    steps:
      - uses: actions/checkout@v3
        with:
          fetch-depth: 1
      - uses: actions/download-artifact@v3
        with:
          name: "native_client.tflite.macOS.tar.xz"
          path: ${{ github.workspace }}/tensorflow/bazel-bin/native_client/
      - run: |
          cd ${{ github.workspace }}/tensorflow/bazel-bin/native_client/
          tar xf native_client.tar.xz
      - uses: actions/download-artifact@v3
        with:
          name: "swig_macOS"
          path: ${{ github.workspace }}/native_client/ds-swig/
      - name: Link ds-swig into swig
        run: |
          ls -hal ${{ github.workspace }}/native_client/ds-swig/bin
          ln -s ds-swig ${{ github.workspace }}/native_client/ds-swig/bin/swig
          chmod +x ${{ github.workspace }}/native_client/ds-swig/bin/ds-swig ${{ github.workspace }}/native_client/ds-swig/bin/swig
      - uses: ./.github/actions/install-python-upstream
        with:
          version: ${{ matrix.python-version }}
      # GitHub packaged version are limited to macOS deployment target 10.14
      #- uses: actions/setup-python@v4
      #  with:
      #    python-version: ${{ matrix.python-version }}
      - id: get_numpy
        uses: ./.github/actions/numpy_vers
        with:
          pyver: ${{ matrix.python-version }}
      - uses: ./.github/actions/python-build
        with:
          numpy_build: "${{ steps.get_numpy.outputs.build_version }}"
          numpy_dep: "${{ steps.get_numpy.outputs.dep_version }}"
      - uses: actions/upload-artifact@v3
        with:
          name: "stt-tflite-${{ matrix.python-version }}-macOS.whl"
          path: ${{ github.workspace }}/native_client/python/dist/*.whl
  build-nodejs-macOS:
    name: "Mac|Build NodeJS and ElectronJS"
    runs-on: macos-12
    needs: [build-universal-lib-macOS, swig_macOS]
    steps:
      - uses: actions/checkout@v3
        with:
          fetch-depth: 1
      - uses: actions/download-artifact@v3
        with:
          name: "native_client.tflite.macOS.tar.xz"
          path: ${{ github.workspace }}/tensorflow/bazel-bin/native_client/
      - run: |
          cd ${{ github.workspace }}/tensorflow/bazel-bin/native_client/
          tar xf native_client.tar.xz
      - uses: actions/download-artifact@v3
        with:
          name: "swig_macOS"
          path: ${{ github.workspace }}/native_client/ds-swig/
      - name: Link ds-swig into swig
        run: |
          ls -hal ${{ github.workspace }}/native_client/ds-swig/bin
          ln -s ds-swig ${{ github.workspace }}/native_client/ds-swig/bin/swig
          chmod +x ${{ github.workspace }}/native_client/ds-swig/bin/ds-swig ${{ github.workspace }}/native_client/ds-swig/bin/swig
      - uses: actions/setup-node@v3
        with:
          node-version: 12
      - uses: actions/cache@v3
        id: node-headers-cache
        with:
          path: native_client/javascript/headers/nodejs/
          key: node-headers-12.7.0_17.0.1
      - uses: actions/cache@v3
        id: electron-headers-cache
        with:
          path: native_client/javascript/headers/electronjs/
          key: electron-headers-12.0.0_16.0.0
      - uses: ./.github/actions/node-build
        with:
          nodejs_versions: "12.7.0 13.0.0 14.0.0 15.0.0 16.0.0 17.0.1"
<<<<<<< HEAD
          electronjs_versions: "12.0.0 13.0.0 14.0.0 15.0.0 16.0.0 19.0.0"
      - uses: actions/upload-artifact@v2
=======
          electronjs_versions: "12.0.0 13.0.0 14.0.0 15.0.0 16.0.0"
      - uses: actions/upload-artifact@v3
>>>>>>> 65a1bf03
        with:
          name: "nodewrapper-tflite-macOS_amd64.tar.gz"
          path: ${{ github.workspace }}/native_client/javascript/wrapper.tar.gz
      - uses: actions/upload-artifact@v3
        with:
          name: "stt_intermediate-tflite-macOS.tgz"
          path: ${{ github.workspace }}/native_client/javascript/stt-*.tgz
  test-cpp-macOS:
    name: "Mac|Test C++ binary"
    runs-on: macos-12
    needs: [build-universal-lib-macOS, train-test-model-Linux]
    if: ${{ github.event_name == 'pull_request' }}
    strategy:
      matrix:
        models: ["test", "prod"]
        samplerate: ["8000", "16000"]
    env:
      CI_TMP_DIR: ${{ github.workspace }}/tmp/
      STT_TEST_MODEL: ${{ github.workspace }}/tmp/output_graph.tflite
    steps:
      - uses: actions/checkout@v3
        with:
          fetch-depth: 1
      - uses: actions/download-artifact@v3
        with:
          name: "native_client.tflite.macOS.tar.xz"
          path: ${{ env.CI_TMP_DIR }}
      - run: |
          cd ${{ env.CI_TMP_DIR }}
          mkdir ds && cd ds && tar xf ../native_client.tar.xz
      - uses: actions/download-artifact@v3
        with:
          name: "test-model.tflite-${{ matrix.samplerate }}.zip"
          path: ${{ env.CI_TMP_DIR }}
        if: matrix.models == 'test'
      - run: |
          ls -halR ${{ env.CI_TMP_DIR }}/
        if: matrix.models == 'test'
      - uses: ./.github/actions/run-tests
        with:
          runtime: "cpp"
          samplerate: ${{ matrix.samplerate }}
          model-kind: ${{ matrix.models }}
  test-py-macOS:
    name: "Mac|Test Python bindings"
    runs-on: macos-12
    needs: [build-python-macOS, train-test-model-Linux]
    if: ${{ github.event_name == 'pull_request' }}
    strategy:
      matrix:
        python-version: [3.6.8, 3.7.9, 3.8.9, 3.9.4]
        models: ["test", "prod"]
        samplerate: ["8000", "16000"]
    env:
      CI_TMP_DIR: ${{ github.workspace }}/tmp/
      STT_TEST_MODEL: ${{ github.workspace }}/tmp/output_graph.tflite
    steps:
      - uses: actions/checkout@v3
        with:
          fetch-depth: 1
      - uses: actions/setup-python@v4
        with:
          python-version: ${{ matrix.python-version }}
      - uses: actions/download-artifact@v3
        with:
          name: "stt-tflite-${{ matrix.python-version }}-macOS.whl"
          path: ${{ env.CI_TMP_DIR }}
      - uses: actions/download-artifact@v3
        with:
          name: "test-model.tflite-${{ matrix.samplerate }}.zip"
          path: ${{ env.CI_TMP_DIR }}
        if: matrix.models == 'test'
      - run: |
          ls -hal ${{ env.CI_TMP_DIR }}/
        if: matrix.models == 'test'
      - run: |
          ls -hal ${{ env.CI_TMP_DIR }}/
          pip3 install --only-binary :all: --upgrade ${{ env.CI_TMP_DIR }}/stt*.whl
      - uses: ./.github/actions/run-tests
        with:
          runtime: "python"
          samplerate: ${{ matrix.samplerate }}
          model-kind: ${{ matrix.models }}
  test-nodejs-macOS:
    name: "Mac|Test NodeJS bindings"
    runs-on: macos-12
    needs: [build-nodejs-macOS, train-test-model-Linux]
    if: ${{ github.event_name == 'pull_request' }}
    strategy:
      matrix:
        # https://nodejs.org/en/about/releases/
        nodejs-version: [12, 14, 16, 17]
        models: ["test"]
        samplerate: ["16000"]
      fail-fast: false
    env:
      CI_TMP_DIR: ${{ github.workspace }}/tmp/
      STT_TEST_MODEL: ${{ github.workspace }}/tmp/output_graph.tflite
    steps:
      - uses: actions/checkout@v3
        with:
          fetch-depth: 1
      - uses: actions/setup-node@v3
        with:
          node-version: ${{ matrix.nodejs-version }}
      - uses: actions/download-artifact@v3
        with:
          name: "stt_intermediate-tflite-macOS.tgz"
          path: ${{ env.CI_TMP_DIR }}
      - uses: actions/download-artifact@v3
        with:
          name: "test-model.tflite-${{ matrix.samplerate }}.zip"
          path: ${{ env.CI_TMP_DIR }}
        if: matrix.models == 'test'
      - run: |
          ls -hal ${{ env.CI_TMP_DIR }}/
        if: matrix.models == 'test'
      - uses: actions/cache@v3
        id: node-modules-cache
        with:
          path: ~/.npm/
          key: node-modules-tflite-${{ runner.os }}-${{ env.CI_NODE_MODULES_NTH }}
      - name: Install STT package
        run: |
          ls -hal ${{ env.CI_TMP_DIR }}/
          npm install --verbose ${{ env.CI_TMP_DIR }}/stt*.tgz
      - run: |
          ls -hal node_modules/stt* node_modules/.bin/
      - uses: ./.github/actions/run-tests
        with:
          runtime: "node"
          samplerate: ${{ matrix.samplerate }}
          model-kind: ${{ matrix.models }}
  test-electronjs-macOS:
    name: "Mac|Test ElectronJS bindings"
    runs-on: macos-12
    needs: [build-nodejs-macOS, train-test-model-Linux]
    if: ${{ github.event_name == 'pull_request' }}
    strategy:
      matrix:
        electronjs-version: [12.0.0, 13.0.0, 14.0.0, 15.0.0, 16.0.0]
        models: ["test"]
        samplerate: ["16000"]
    env:
      CI_TMP_DIR: ${{ github.workspace }}/tmp/
      STT_TEST_MODEL: ${{ github.workspace }}/tmp/output_graph.tflite
    steps:
      - uses: actions/checkout@v3
        with:
          fetch-depth: 1
      - uses: actions/setup-node@v3
        with:
          node-version: 12
      - uses: actions/download-artifact@v3
        with:
          name: "stt_intermediate-tflite-macOS.tgz"
          path: ${{ env.CI_TMP_DIR }}
      - uses: actions/download-artifact@v3
        with:
          name: "test-model.tflite-${{ matrix.samplerate }}.zip"
          path: ${{ env.CI_TMP_DIR }}
        if: matrix.models == 'test'
      - run: |
          ls -hal ${{ env.CI_TMP_DIR }}/
        if: matrix.models == 'test'
      - uses: actions/cache@v3
        id: electron-modules-cache
        with:
          path: ~/.npm/
          key: electron-modules-tflite-${{ runner.os }}-${{ env.CI_NODE_MODULES_NTH }}
      - name: Install STT package
        run: |
          ls -hal ${{ env.CI_TMP_DIR }}/
          npm install ${{ env.CI_TMP_DIR }}/stt*.tgz
      - run: |
          npm install electron@${{ matrix.electronjs-version }}
      - uses: ./.github/actions/run-tests
        with:
          runtime: "electronjs"
          samplerate: ${{ matrix.samplerate }}
          model-kind: ${{ matrix.models }}
        timeout-minutes: 5
  # Windows jobs
  build-ctc-decoder-windows:
    name: "Win|Build CTC decoder Python package"
    needs: [swig_Windows_crosscompiled]
    runs-on: windows-2019
    defaults:
      run:
        shell: msys2 {0}
    steps:
      - uses: ilammy/msvc-dev-cmd@v1
      - uses: msys2/setup-msys2@v2
        with:
          msystem: MSYS
          path-type: inherit
          update: true
          install: >-
            git
            make
      - uses: actions/checkout@v3
        with:
          fetch-depth: 0
      - uses: actions/setup-python@v4
        with:
          python-version: 3.7.9
      - run: |
          python --version
          python -m pip --version
      - uses: actions/download-artifact@v3
        with:
          name: "swig_Windows_crosscompiled"
          path: ${{ github.workspace }}/native_client/ds-swig/
      - name: Remove /usr/bin/link conflicting with MSVC link.exe
        run: |
          set -ex
          which link
          rm /usr/bin/link
      - name: Link ds-swig into swig
        run: |
          set -ex
          ls -hal native_client/ds-swig/bin
          ln -s ds-swig.exe native_client/ds-swig/bin/swig.exe
          chmod +x native_client/ds-swig/bin/ds-swig.exe native_client/ds-swig/bin/swig.exe
      - run: |
          make -C native_client/ctcdecode/ \
            NUM_PROCESSES=$(nproc) \
            bindings
      - uses: actions/upload-artifact@v3
        with:
          name: "coqui_stt_ctcdecoder-windows-test.whl"
          path: ${{ github.workspace }}/native_client/ctcdecode/dist/*.whl
      - run: |
          make -C native_client/ctcdecode clean-keep-third-party
  build-lib-Windows:
    name: "Win|Build libstt+client"
    runs-on: windows-2019
    defaults:
      run:
        shell: msys2 {0}
    steps:
      - uses: ilammy/msvc-dev-cmd@v1
      - uses: msys2/setup-msys2@v2
        with:
          msystem: MSYS
          path-type: inherit
          update: true
          install: >-
            git
            patch
            tar
            unzip
            zip
            make
      - uses: actions/checkout@v3
        with:
          fetch-depth: 0
          submodules: 'recursive'
      - uses: actions/setup-python@v4
        with:
          python-version: 3.7.9
      - name: Workaround bazel bug when LLVM is installed https://github.com/bazelbuild/bazel/issues/12144
        run: |
          rm -f /c/msys64/mingw64/clang-cl*
          rm -rf "/c/Program Files/LLVM"
      - run: ./ci_scripts/tf-setup.sh
      - run: ./ci_scripts/host-build.sh
      - run: ./ci_scripts/package.sh
      - uses: actions/upload-artifact@v3
        with:
          name: "native_client.tflite.Windows.tar.xz"
          path: ${{ github.workspace }}/artifacts/native_client.tar.xz
      - uses: actions/upload-artifact@v3
        with:
          name: "libstt.tflite.Windows.zip"
          path: ${{ github.workspace }}/artifacts/libstt.zip
  build-python-Windows:
    name: "Win|Build Python bindings"
    runs-on: windows-2019
    defaults:
      run:
        shell: msys2 {0}
    needs: [build-lib-Windows, swig_Windows_crosscompiled]
    strategy:
      matrix:
        # Try to keep Python versions in sync with cached versions to speed things up:
        # https://github.com/actions/virtual-environments/blob/main/images/win/Windows2019-Readme.md
        python-version: [3.6.8, 3.7.9, 3.8.8, 3.9.4, 3.10.0]
    steps:
      - uses: ilammy/msvc-dev-cmd@v1
      - uses: msys2/setup-msys2@v2
        with:
          msystem: MSYS
          path-type: inherit
          update: true
          install: >-
            make
      - uses: actions/checkout@v3
        with:
          fetch-depth: 1
      - uses: actions/download-artifact@v3
        with:
          name: "native_client.tflite.Windows.tar.xz"
          path: ${{ github.workspace }}/tensorflow/bazel-bin/native_client/
      - run: |
          cd tensorflow/bazel-bin/native_client/
          "C:/Program Files/7-Zip/7z.exe" x native_client.tar.xz -so | "C:/Program Files/7-Zip/7z.exe" x -aoa -si -snld -ttar -o`pwd`
      - uses: actions/download-artifact@v3
        with:
          name: "swig_Windows_crosscompiled"
          path: ${{ github.workspace }}/native_client/ds-swig/
      - name: Link ds-swig into swig
        run: |
          set -ex
          ls -hal native_client/ds-swig/bin
          ln -s ds-swig.exe native_client/ds-swig/bin/swig.exe
          chmod +x native_client/ds-swig/bin/ds-swig.exe native_client/ds-swig/bin/swig.exe
      - uses: actions/setup-python@v4
        with:
          python-version: ${{ matrix.python-version }}
      - name: Remove /usr/bin/link conflicting with MSVC link.exe
        run: |
          rm /usr/bin/link
      - id: get_numpy
        uses: ./.github/actions/win-numpy-vers
        with:
          pyver: ${{ matrix.python-version }}
      - uses: ./.github/actions/win-python-build
        with:
          numpy_build: "${{ steps.get_numpy.outputs.build_version }}"
          numpy_dep: "${{ steps.get_numpy.outputs.dep_version }}"
      - uses: actions/upload-artifact@v3
        with:
          name: "stt-tflite-${{ matrix.python-version }}-Windows.whl"
          path: ${{ github.workspace }}/native_client/python/dist/*.whl
  build-nodejs-Windows:
    name: "Win|Build NodeJS/ElectronJS"
    runs-on: windows-2019
    defaults:
      run:
        shell: msys2 {0}
    needs: [build-lib-Windows, swig_Windows_crosscompiled]
    steps:
      - uses: ilammy/msvc-dev-cmd@v1
      - uses: msys2/setup-msys2@v2
        with:
          msystem: MSYS
          path-type: inherit
          update: true
          install: >-
            make
            tar
      - uses: actions/checkout@v3
        with:
          fetch-depth: 1
      - uses: actions/download-artifact@v3
        with:
          name: "native_client.tflite.Windows.tar.xz"
          path: ${{ github.workspace }}/tensorflow/bazel-bin/native_client/
      - run: |
          cd tensorflow/bazel-bin/native_client/
          "C:/Program Files/7-Zip/7z.exe" x native_client.tar.xz -so | "C:/Program Files/7-Zip/7z.exe" x -aoa -si -snld -ttar -o`pwd`
      - uses: actions/download-artifact@v3
        with:
          name: "swig_Windows_crosscompiled"
          path: ${{ github.workspace }}/native_client/ds-swig/
      - name: Link ds-swig into swig
        run: |
          set -ex
          ls -hal native_client/ds-swig/bin
          ln -s ds-swig.exe native_client/ds-swig/bin/swig.exe
          chmod +x native_client/ds-swig/bin/ds-swig.exe native_client/ds-swig/bin/swig.exe
      - uses: actions/setup-node@v3
        with:
          node-version: 12
      - uses: actions/cache@v3
        id: node-headers-cache
        with:
          path: native_client/javascript/headers/nodejs/
          key: node-headers-win-12.7.0_16.0.0
      - uses: actions/cache@v3
        id: electron-headers-cache
        with:
          path: native_client/javascript/headers/electronjs/
          key: electron-headers-win-12.0.0_15.0.0
      - uses: ./.github/actions/win-node-build
        with:
          nodejs_versions: "12.7.0 13.0.0 14.0.0 15.0.0 16.0.0"
<<<<<<< HEAD
          electronjs_versions: "12.0.0 13.0.0 14.0.0 15.0.0 16.0.0 19.0.0"
      - uses: actions/upload-artifact@v2
=======
          electronjs_versions: "12.0.0 13.0.0 14.0.0 15.0.0 16.0.0"
      - uses: actions/upload-artifact@v3
>>>>>>> 65a1bf03
        with:
          name: "nodewrapper-tflite-Windows_amd64.tar.gz"
          path: ${{ github.workspace }}/native_client/javascript/wrapper.tar.gz
      - uses: actions/upload-artifact@v3
        with:
          name: "STT_intermediate-tflite-Windows.tgz"
          path: ${{ github.workspace }}/native_client/javascript/stt-*.tgz
  test-cpp-Windows:
    name: "Win|Test C++ binary"
    runs-on: windows-2019
    defaults:
      run:
        shell: msys2 {0}
    needs: [build-lib-Windows, train-test-model-Linux]
    if: ${{ github.event_name == 'pull_request' }}
    env:
      CI_TMP_DIR: tmp/
      STT_TEST_MODEL: tmp/output_graph.tflite
    steps:
      - uses: msys2/setup-msys2@v2
        with:
          msystem: MSYS
          path-type: inherit
          update: true
          install: >-
            vim
      - uses: actions/checkout@v3
        with:
          fetch-depth: 1
      - name: Download native_client.tar.xz
        uses: actions/download-artifact@v3
        with:
          name: "native_client.tflite.Windows.tar.xz"
          path: ${{ env.CI_TMP_DIR }}
      - name: Extract native_client.tar.xz
        run: |
          mkdir -p ${{ env.CI_TMP_DIR }}/ds
          pushd ${{ env.CI_TMP_DIR }}/ds
          "C:/Program Files/7-Zip/7z.exe" x ../native_client.tar.xz -so | "C:/Program Files/7-Zip/7z.exe" x -aoa -si -snld -ttar -o`pwd`
          ls -hal
          popd
      - name: Download trained test model
        uses: actions/download-artifact@v3
        with:
          name: "test-model.tflite-16000.zip"
          path: ${{ env.CI_TMP_DIR }}
      - run: |
          ls -hal ${{ env.CI_TMP_DIR }}/
      - uses: ./.github/actions/win-run-tests
        with:
          runtime: "cppwin"
          samplerate: "16000"
          model-kind: ""
  test-py-Windows:
    name: "Win|Test Python bindings"
    runs-on: windows-2019
    defaults:
      run:
        shell: msys2 {0}
    needs: [ build-python-Windows, train-test-model-Linux ]
    if: ${{ github.event_name == 'pull_request' }}
    strategy:
      matrix:
        # Try to keep Python versions in sync with cached versions to speed things up:
        # https://github.com/actions/virtual-environments/blob/main/images/win/Windows2019-Readme.md
        python-version: [3.6.8, 3.7.9, 3.8.8, 3.9.4, 3.10.0]
        models: ["test", "prod"]
        samplerate: ["8000", "16000"]
    env:
      CI_TMP_DIR: tmp/
      STT_TEST_MODEL: tmp/output_graph.tflite
    steps:
      - uses: msys2/setup-msys2@v2
        with:
          msystem: MSYS
          path-type: inherit
          update: true
          install: >-
            vim
      - uses: actions/checkout@v3
        with:
          fetch-depth: 1
      - uses: actions/setup-python@v4
        with:
          python-version: ${{ matrix.python-version }}
      - uses: ./.github/actions/win-install-sox
      - uses: actions/download-artifact@v3
        with:
          name: "stt-tflite-${{ matrix.python-version }}-Windows.whl"
          path: ${{ env.CI_TMP_DIR }}
      - uses: actions/download-artifact@v3
        with:
          name: "test-model.tflite-${{ matrix.samplerate }}.zip"
          path: ${{ env.CI_TMP_DIR }}
        if: matrix.models == 'test'
      - run: |
          ls -hal ${{ env.CI_TMP_DIR }}/
        if: matrix.models == 'test'
      - run: |
          ls -hal ${{ env.CI_TMP_DIR }}/
          python -m pip install --only-binary :all: --upgrade ${{ env.CI_TMP_DIR }}/stt*.whl
      - uses: ./.github/actions/win-run-tests
        with:
          runtime: "python"
          samplerate: ${{ matrix.samplerate }}
          model-kind: ${{ matrix.models }}
  test-nodejs-Windows:
    name: "Win|Test NodeJS bindings"
    runs-on: windows-2019
    defaults:
      run:
        shell: msys2 {0}
    needs: [ build-nodejs-Windows, train-test-model-Linux ]
    if: ${{ github.event_name == 'pull_request' }}
    strategy:
      matrix:
        nodejs-version: [12, 14, 16]
        models: ["test"]
        samplerate: ["16000"]
      fail-fast: false
    env:
      CI_TMP_DIR: tmp/
      STT_TEST_MODEL: tmp/output_graph.tflite
    steps:
      - uses: msys2/setup-msys2@v2
        with:
          msystem: MSYS
          path-type: inherit
          update: true
          install: >-
            vim
      - uses: actions/checkout@v3
        with:
          fetch-depth: 1
      - uses: actions/setup-node@v3
        with:
          node-version: ${{ matrix.nodejs-version }}
      - uses: ./.github/actions/win-install-sox
      - uses: actions/download-artifact@v3
        with:
          name: "STT_intermediate-tflite-Windows.tgz"
          path: ${{ env.CI_TMP_DIR }}
      - uses: actions/download-artifact@v3
        with:
          name: "test-model.tflite-${{ matrix.samplerate }}.zip"
          path: ${{ env.CI_TMP_DIR }}
        if: matrix.models == 'test'
      - name: Get npm cache directory
        id: npm-cache-dir
        run: |
          echo "dir=$(npm config get cache)" >> $GITHUB_OUTPUT
      - uses: actions/cache@v3
        id: node-modules-cache
        with:
          path: ${{ steps.npm-cache-dir.outputs.dir }}
          key: node-modules-tflite-${{ runner.os }}-${{ env.CI_NODE_MODULES_NTH }}
      - run: |
          ls -hal ${{ env.CI_TMP_DIR }}/
        if: matrix.models == 'test'
      - name: Install STT package
        run: |
          ls -hal ${{ env.CI_TMP_DIR }}/
          npm install ${{ env.CI_TMP_DIR }}/stt*.tgz
      - uses: ./.github/actions/win-run-tests
        with:
          runtime: "node"
          samplerate: ${{ matrix.samplerate }}
          model-kind: ${{ matrix.models }}
  test-electronjs-Windows:
    name: "Win|Test ElectronJS bindings"
    runs-on: windows-2019
    defaults:
      run:
        shell: msys2 {0}
    needs: [ build-nodejs-Windows, train-test-model-Linux ]
    if: ${{ github.event_name == 'pull_request' }}
    strategy:
      matrix:
        electronjs-version: [12.0.0, 13.0.0, 14.0.0, 15.0.0, 16.0.0]
        models: ["test"]
        samplerate: ["16000"]
    env:
      CI_TMP_DIR: tmp/
      STT_TEST_MODEL: tmp/output_graph.tflite
    steps:
      - uses: msys2/setup-msys2@v2
        with:
          msystem: MSYS
          path-type: inherit
          update: true
          install: >-
            vim
      - uses: actions/checkout@v3
        with:
          fetch-depth: 1
      - uses: actions/setup-node@v3
        with:
          node-version: 12
      - uses: ./.github/actions/win-install-sox
      - uses: actions/download-artifact@v3
        with:
          name: "STT_intermediate-tflite-Windows.tgz"
          path: ${{ env.CI_TMP_DIR }}
      - uses: actions/download-artifact@v3
        with:
          name: "test-model.tflite-${{ matrix.samplerate }}.zip"
          path: ${{ env.CI_TMP_DIR }}
        if: matrix.models == 'test'
      - run: |
          ls -hal ${{ env.CI_TMP_DIR }}/
        if: matrix.models == 'test'
      - name: Get npm cache directory
        id: npm-cache-dir
        run: |
          echo "dir=$(npm config get cache)" >> $GITHUB_OUTPUT
      - uses: actions/cache@v3
        id: electron-modules-cache
        with:
          path: ${{ steps.npm-cache-dir.outputs.dir }}
          key: electron-modules-tflite-${{ runner.os }}-${{ env.CI_NODE_MODULES_NTH }}
      - name: Install STT package
        run: |
          ls -hal ${{ env.CI_TMP_DIR }}/
          npm install ${{ env.CI_TMP_DIR }}/stt*.tgz
      - run: |
          npm install electron@${{ matrix.electronjs-version }}
      - uses: ./.github/actions/win-run-tests
        with:
          runtime: "electronjs"
          samplerate: ${{ matrix.samplerate }}
          model-kind: ${{ matrix.models }}
        timeout-minutes: 5
  # Shared jobs (multi-platform dependencies)
  repackage-nodejs-allplatforms:
    name: "Repackage NodeJS / ElectronJS for multiplatforms"
    runs-on: ubuntu-20.04
    needs: [build-nodejs-macOS, build-nodejs-Windows, build-nodejs-Linux, build-nodejs-LinuxArmv7, build-nodejs-LinuxAarch64]
    steps:
      - uses: actions/checkout@v3
        with:
          fetch-depth: 1
      - run: |
          mkdir -p /tmp/nodewrapper-tflite-macOS_amd64/
          mkdir -p /tmp/nodewrapper-tflite-Windows_amd64/
      - uses: actions/download-artifact@v3
        with:
          name: "nodewrapper-tflite-macOS_amd64.tar.gz"
          path: /tmp/nodewrapper-macOS_amd64/
      - uses: actions/download-artifact@v3
        with:
          name: "nodewrapper-tflite-Windows_amd64.tar.gz"
          path: /tmp/nodewrapper-Windows_amd64/
      - uses: actions/download-artifact@v3
        with:
          name: "nodewrapper-tflite-Linux_amd64.tar.gz"
          path: /tmp/nodewrapper-Linux_amd64/
      - uses: actions/download-artifact@v3
        with:
          name: "nodewrapper-tflite-Linux_armv7.tar.gz"
          path: /tmp/nodewrapper-Linux_armv7/
      - uses: actions/download-artifact@v3
        with:
          name: "nodewrapper-tflite-Linux_aarch64.tar.gz"
          path: /tmp/nodewrapper-Linux_aarch64/
      - name: Extract nodewrapper archives
        run: |
          tar -C ${{ github.workspace }}/native_client/javascript -xzvf /tmp/nodewrapper-macOS_amd64/wrapper.tar.gz
          tar -C ${{ github.workspace }}/native_client/javascript -xzvf /tmp/nodewrapper-Windows_amd64/wrapper.tar.gz
          tar -C ${{ github.workspace }}/native_client/javascript -xzvf /tmp/nodewrapper-Linux_amd64/wrapper.tar.gz
          tar -C ${{ github.workspace }}/native_client/javascript -xzvf /tmp/nodewrapper-Linux_armv7/wrapper.tar.gz
          tar -C ${{ github.workspace }}/native_client/javascript -xzvf /tmp/nodewrapper-Linux_aarch64/wrapper.tar.gz
      - run: |
          make -C native_client/javascript clean npm-pack PROJECT_NAME=stt
      - uses: actions/upload-artifact@v3
        with:
          name: "stt-tflite.tgz"
          path: ${{ github.workspace }}/native_client/javascript/stt-*.tgz
  test-nodejs_all-Linux:
    name: "Lin|Test MultiArchPlatform NodeJS bindings"
    runs-on: ubuntu-20.04
    needs: [repackage-nodejs-allplatforms, train-test-model-Linux]
    if: ${{ github.event_name == 'pull_request' }}
    strategy:
      matrix:
        # https://nodejs.org/en/about/releases/
        nodejs-version: [12, 17]
        models: ["test", "prod"]
        samplerate: ["8000", "16000"]
      fail-fast: false
    env:
      CI_TMP_DIR: ${{ github.workspace }}/tmp/
      STT_TEST_MODEL: ${{ github.workspace }}/tmp/output_graph.tflite
    steps:
      - uses: actions/checkout@v3
        with:
          fetch-depth: 1
      - uses: actions/setup-node@v3
        with:
          node-version: ${{ matrix.nodejs-version }}
      - run: |
          sudo apt-get update -y
          sudo apt-get install -y --no-install-recommends sox
      - uses: actions/download-artifact@v3
        with:
          name: "stt-tflite.tgz"
          path: ${{ env.CI_TMP_DIR }}
      - uses: actions/download-artifact@v3
        with:
          name: "test-model.tflite-${{ matrix.samplerate }}.zip"
          path: ${{ env.CI_TMP_DIR }}
        if: matrix.models == 'test'
      - uses: actions/cache@v3
        id: node-modules-cache
        with:
          path: ~/.npm/
          key: node-modules-tflite-${{ runner.os }}-${{ env.CI_NODE_MODULES_NTH }}
      - run: |
          ls -hal ${{ env.CI_TMP_DIR }}/
        if: matrix.models == 'test'
      - name: Install STT package
        run: |
          ls -hal ${{ env.CI_TMP_DIR }}/
          npm install --verbose ${{ env.CI_TMP_DIR }}/stt*.tgz
      - run: |
          ls -hal node_modules/stt* node_modules/.bin/
      - uses: ./.github/actions/run-tests
        with:
          runtime: "node"
          samplerate: ${{ matrix.samplerate }}
          model-kind: ${{ matrix.models }}
  test-electronjs_all-Linux:
    name: "Lin|Test MultiArchPlatform ElectronJS bindings"
    runs-on: ubuntu-20.04
    needs: [repackage-nodejs-allplatforms, train-test-model-Linux]
    if: ${{ github.event_name == 'pull_request' }}
    strategy:
      matrix:
        electronjs-version: [12.0.0, 16.0.0]
        models: ["test", "prod"]
        samplerate: ["8000", "16000"]
      fail-fast: false
    env:
      CI_TMP_DIR: ${{ github.workspace }}/tmp/
      STT_TEST_MODEL: ${{ github.workspace }}/tmp/output_graph.tflite
    steps:
      - uses: actions/checkout@v3
        with:
          fetch-depth: 1
      - uses: actions/setup-node@v3
        with:
          node-version: 12
      - run: |
          sudo apt-get update -y
          sudo apt-get install -y --no-install-recommends sox
      - uses: actions/download-artifact@v3
        with:
          name: "stt-tflite.tgz"
          path: ${{ env.CI_TMP_DIR }}
      - uses: actions/download-artifact@v3
        with:
          name: "test-model.tflite-${{ matrix.samplerate }}.zip"
          path: ${{ env.CI_TMP_DIR }}
        if: matrix.models == 'test'
      - run: |
          ls -hal ${{ env.CI_TMP_DIR }}/
        if: matrix.models == 'test'
      - uses: actions/cache@v3
        id: electron-modules-cache
        with:
          path: ~/.npm/
          key: electron-modules-tflite-${{ runner.os }}-${{ env.CI_NODE_MODULES_NTH }}
      - name: Install STT package
        run: |
          ls -hal ${{ env.CI_TMP_DIR }}/
          npm install ${{ env.CI_TMP_DIR }}/stt*.tgz
      - run: |
          npm install electron@${{ matrix.electronjs-version }}
      - uses: ./.github/actions/run-tests
        with:
          runtime: "electronjs"
          samplerate: ${{ matrix.samplerate }}
          model-kind: ${{ matrix.models }}
        timeout-minutes: 5
  test-nodejs_all-macOS:
    name: "Mac|Test MultiArchPlatform NodeJS bindings"
    runs-on: macos-12
    needs: [repackage-nodejs-allplatforms, train-test-model-Linux]
    if: ${{ github.event_name == 'pull_request' }}
    strategy:
      matrix:
        # https://nodejs.org/en/about/releases/
        nodejs-version: [12, 17]
        models: ["test", "prod"]
        samplerate: ["8000", "16000"]
      fail-fast: false
    env:
      CI_TMP_DIR: ${{ github.workspace }}/tmp/
      STT_TEST_MODEL: ${{ github.workspace }}/tmp/output_graph.tflite
    steps:
      - uses: actions/checkout@v3
        with:
          fetch-depth: 1
      - uses: actions/setup-node@v3
        with:
          node-version: ${{ matrix.nodejs-version }}
      - uses: actions/download-artifact@v3
        with:
          name: "stt-tflite.tgz"
          path: ${{ env.CI_TMP_DIR }}
      - uses: actions/download-artifact@v3
        with:
          name: "test-model.tflite-${{ matrix.samplerate }}.zip"
          path: ${{ env.CI_TMP_DIR }}
        if: matrix.models == 'test'
      - uses: actions/cache@v3
        id: node-modules-cache
        with:
          path: ~/.npm/
          key: node-modules-tflite-${{ runner.os }}-${{ env.CI_NODE_MODULES_NTH }}
      - run: |
          ls -hal ${{ env.CI_TMP_DIR }}/
        if: matrix.models == 'test'
      - name: Install STT package
        run: |
          ls -hal ${{ env.CI_TMP_DIR }}/
          npm install --verbose ${{ env.CI_TMP_DIR }}/stt*.tgz
      - run: |
          ls -hal node_modules/stt* node_modules/.bin/
      - uses: ./.github/actions/run-tests
        with:
          runtime: "node"
          samplerate: ${{ matrix.samplerate }}
          model-kind: ${{ matrix.models }}
  test-electronjs_all-macOS:
    name: "Mac|Test MultiArchPlatform ElectronJS bindings"
    runs-on: macos-12
    needs: [repackage-nodejs-allplatforms, train-test-model-Linux]
    if: ${{ github.event_name == 'pull_request' }}
    strategy:
      matrix:
        electronjs-version: [12.0.0, 16.0.0]
        models: ["test", "prod"]
        samplerate: ["8000", "16000"]
      fail-fast: false
    env:
      CI_TMP_DIR: ${{ github.workspace }}/tmp/
      STT_TEST_MODEL: ${{ github.workspace }}/tmp/output_graph.tflite
    steps:
      - uses: actions/checkout@v3
        with:
          fetch-depth: 1
      - uses: actions/setup-node@v3
        with:
          node-version: 12
      - uses: actions/download-artifact@v3
        with:
          name: "stt-tflite.tgz"
          path: ${{ env.CI_TMP_DIR }}
      - uses: actions/download-artifact@v3
        with:
          name: "test-model.tflite-${{ matrix.samplerate }}.zip"
          path: ${{ env.CI_TMP_DIR }}
        if: matrix.models == 'test'
      - run: |
          ls -hal ${{ env.CI_TMP_DIR }}/
        if: matrix.models == 'test'
      - uses: actions/cache@v3
        id: electron-modules-cache
        with:
          path: ~/.npm/
          key: electron-modules-tflite-${{ runner.os }}-${{ env.CI_NODE_MODULES_NTH }}
      - name: Install STT package
        run: |
          ls -hal ${{ env.CI_TMP_DIR }}/
          npm install --verbose ${{ env.CI_TMP_DIR }}/stt*.tgz
      - run: |
          npm install electron@${{ matrix.electronjs-version }}
      - uses: ./.github/actions/run-tests
        with:
          runtime: "electronjs"
          samplerate: ${{ matrix.samplerate }}
          model-kind: ${{ matrix.models }}
        timeout-minutes: 5
  test-nodejs_all-Windows:
    name: "Win|Test MultiArchPlatform NodeJS bindings"
    runs-on: windows-2019
    defaults:
      run:
        shell: msys2 {0}
    needs: [repackage-nodejs-allplatforms, train-test-model-Linux]
    if: ${{ github.event_name == 'pull_request' }}
    strategy:
      matrix:
        # https://nodejs.org/en/about/releases/
        nodejs-version: [12, 16]
        models: ["test", "prod"]
        samplerate: ["8000", "16000"]
      fail-fast: false
    env:
      CI_TMP_DIR: tmp/
      STT_TEST_MODEL: tmp/output_graph.tflite
    steps:
      - uses: msys2/setup-msys2@v2
        with:
          msystem: MSYS
          path-type: inherit
          update: true
          install: >-
            vim
      - uses: actions/checkout@v3
        with:
          fetch-depth: 1
      - uses: actions/setup-node@v3
        with:
          node-version: ${{ matrix.nodejs-version }}
      - uses: ./.github/actions/win-install-sox
      - uses: actions/download-artifact@v3
        with:
          name: "stt-tflite.tgz"
          path: ${{ env.CI_TMP_DIR }}
      - uses: actions/download-artifact@v3
        with:
          name: "test-model.tflite-${{ matrix.samplerate }}.zip"
          path: ${{ env.CI_TMP_DIR }}
        if: matrix.models == 'test'
      - name: Get npm cache directory
        id: npm-cache-dir
        run: |
          echo "dir=$(npm config get cache)" >> $GITHUB_OUTPUT
      - uses: actions/cache@v3
        id: node-modules-cache
        with:
          path: ${{ steps.npm-cache-dir.outputs.dir }}
          key: node-modules-tflite-${{ runner.os }}-${{ env.CI_NODE_MODULES_NTH }}
      - run: |
          ls -hal ${{ env.CI_TMP_DIR }}/
        if: matrix.models == 'test'
      - name: Install STT package
        run: |
          ls -hal ${{ env.CI_TMP_DIR }}/
          npm install --verbose ${{ env.CI_TMP_DIR }}/stt*.tgz
      - uses: ./.github/actions/win-run-tests
        with:
          runtime: "node"
          samplerate: ${{ matrix.samplerate }}
          model-kind: ${{ matrix.models }}
  test-electronjs_all-Windows:
    name: "Win|Test MultiArchPlatform ElectronJS bindings"
    runs-on: windows-2019
    defaults:
      run:
        shell: msys2 {0}
    needs: [repackage-nodejs-allplatforms, train-test-model-Linux]
    if: ${{ github.event_name == 'pull_request' }}
    strategy:
      matrix:
        electronjs-version: [12.0.0, 16.0.0]
        models: ["test", "prod"]
        samplerate: ["8000", "16000"]
      fail-fast: false
    env:
      CI_TMP_DIR: tmp/
      STT_TEST_MODEL: tmp/output_graph.tflite
    steps:
      - uses: msys2/setup-msys2@v2
        with:
          msystem: MSYS
          path-type: inherit
          update: true
          install: >-
            vim
      - uses: actions/checkout@v3
        with:
          fetch-depth: 1
      - uses: actions/setup-node@v3
        with:
          node-version: 12
      - uses: ./.github/actions/win-install-sox
      - uses: actions/download-artifact@v3
        with:
          name: "stt-tflite.tgz"
          path: ${{ env.CI_TMP_DIR }}
      - uses: actions/download-artifact@v3
        with:
          name: "test-model.tflite-${{ matrix.samplerate }}.zip"
          path: ${{ env.CI_TMP_DIR }}
        if: matrix.models == 'test'
      - run: |
          ls -hal ${{ env.CI_TMP_DIR }}/
        if: matrix.models == 'test'
      - name: Get npm cache directory
        id: npm-cache-dir
        run: |
          echo "dir=$(npm config get cache)" >> $GITHUB_OUTPUT
      - uses: actions/cache@v3
        id: electron-modules-cache
        with:
          path: ${{ steps.npm-cache-dir.outputs.dir }}
          key: electron-modules-tflite-${{ runner.os }}-${{ env.CI_NODE_MODULES_NTH }}
      - name: Install STT package
        run: |
          ls -hal ${{ env.CI_TMP_DIR }}/
          npm install --verbose ${{ env.CI_TMP_DIR }}/stt*.tgz
      - run: |
          npm install electron@${{ matrix.electronjs-version }}
      - uses: ./.github/actions/win-run-tests
        with:
          runtime: "electronjs"
          samplerate: ${{ matrix.samplerate }}
          model-kind: ${{ matrix.models }}
        timeout-minutes: 5
  # Linux Armv7 and Aarch64 jobs
  build-lib-LinuxArmv7:
    name: "LinArmv7|Build libstt+client"
    runs-on: ubuntu-20.04
    env:
      SYSTEM_TARGET: rpi3
      SYSTEM_RASPBIAN: ${{ github.workspace }}/multistrap-raspbian-buster
    steps:
      - uses: actions/checkout@v3
        with:
          fetch-depth: 0
          submodules: 'recursive'
      - uses: actions/setup-python@v4
        with:
          python-version: "3.7"
      - name: Install chroot
        uses: ./.github/actions/multistrap
        with:
          arch: armv7
      - run: ./ci_scripts/tf-setup.sh
      - run: ./ci_scripts/armv7-build.sh
      - run: ./ci_scripts/package.sh
      - uses: actions/upload-artifact@v3
        with:
          name: "native_client.tflite.linux.armv7.tar.xz"
          path: ${{ github.workspace }}/artifacts/native_client.tar.xz
      - uses: actions/upload-artifact@v3
        with:
          name: "libstt.tflite.linux.armv7.zip"
          path: ${{ github.workspace }}/artifacts/libstt.zip
  build-lib-LinuxAarch64:
    name: "LinAarch64|Build libstt+client"
    runs-on: ubuntu-20.04
    env:
      SYSTEM_TARGET: rpi3-armv8
      SYSTEM_RASPBIAN: ${{ github.workspace }}/multistrap-armbian64-buster
    steps:
      - uses: actions/checkout@v3
        with:
          fetch-depth: 0
          submodules: 'recursive'
      - uses: actions/setup-python@v4
        with:
          python-version: "3.7"
      - name: Install chroot
        uses: ./.github/actions/multistrap
        with:
          arch: aarch64
      - run: ./ci_scripts/tf-setup.sh
      - run: ./ci_scripts/aarch64-build.sh
      - run: ./ci_scripts/package.sh
      - uses: actions/upload-artifact@v3
        with:
          name: "native_client.tflite.linux.aarch64.tar.xz"
          path: ${{ github.workspace }}/artifacts/native_client.tar.xz
      - uses: actions/upload-artifact@v3
        with:
          name: "libstt.tflite.linux.aarch64.zip"
          path: ${{ github.workspace }}/artifacts/libstt.zip
  build-python-LinuxArmv7:
    name: "LinArmv7|Build Python bindings"
    runs-on: ubuntu-20.04
    needs: [build-lib-LinuxArmv7, swig_Linux]
    strategy:
      matrix:
        include:
          - python-version: 3.7
            system-raspbian: multistrap-raspbian-buster
            arch: armv7
          - python-version: 3.9
            system-raspbian: multistrap-raspbian-bullseye
            arch: armv7
      fail-fast: false
    env:
      DEBIAN_FRONTEND: "noninteractive"
      SYSTEM_TARGET: rpi3
      SYSTEM_RASPBIAN: ${{ github.workspace }}/${{ matrix.system-raspbian }}
    steps:
      - uses: actions/checkout@v3
        with:
          fetch-depth: 0
          submodules: 'recursive'
      - uses: actions/download-artifact@v3
        with:
          name: "native_client.tflite.linux.armv7.tar.xz"
          path: ${{ github.workspace }}/tensorflow/bazel-bin/native_client/
      - run: |
          cd ${{ github.workspace }}/tensorflow/bazel-bin/native_client/
          tar xf native_client.tar.xz
      - uses: actions/download-artifact@v3
        with:
          name: "swig_Linux"
          path: ${{ github.workspace }}/native_client/ds-swig/
      - name: Link ds-swig into swig
        run: |
          ls -hal ${{ github.workspace }}/native_client/ds-swig/bin
          ln -s ds-swig ${{ github.workspace }}/native_client/ds-swig/bin/swig
          chmod +x ${{ github.workspace }}/native_client/ds-swig/bin/ds-swig ${{ github.workspace }}/native_client/ds-swig/bin/swig
      - uses: actions/setup-python@v4
        with:
          python-version: ${{ matrix.python-version }}
      - name: "Install chroot"
        uses: ./.github/actions/multistrap
        with:
          arch: ${{ matrix.arch }}
          pyver: ${{ matrix.python-version }}
      - id: get_numpy
        uses: ./.github/actions/numpy_vers
        with:
          pyver: ${{ matrix.python-version }}
      - name: Install dependencies
        run: |
          pip install -U pip setuptools wheel
      - name: Download cross-build toolchain
        run: |
          cd tensorflow
          bazel build --cpu=armhf @local_config_embedded_arm//:toolchain
      - uses: ./.github/actions/install-xldd
        with:
          target: ${{ env.SYSTEM_TARGET }}
      - uses: ./.github/actions/python-build
        with:
          numpy_build: "${{ steps.get_numpy.outputs.build_version }}"
          numpy_dep: "${{ steps.get_numpy.outputs.dep_version }}"
          target: ${{ env.SYSTEM_TARGET }}
          chroot: ${{ env.SYSTEM_RASPBIAN }}
      - uses: actions/upload-artifact@v3
        with:
          name: "stt-tflite-${{ matrix.python-version }}-armv7.whl"
          path: ${{ github.workspace }}/native_client/python/dist/*.whl
  build-nodejs-LinuxArmv7:
    name: "LinArmv7|Build NodeJS and ElectronJS"
    runs-on: ubuntu-20.04
    needs: [build-lib-LinuxArmv7, swig_Linux]
    env:
      SYSTEM_TARGET: rpi3
      SYSTEM_RASPBIAN: ${{ github.workspace }}/multistrap-raspbian-buster
    steps:
      - uses: actions/checkout@v3
        with:
          fetch-depth: 0
          submodules: 'recursive'
      - uses: actions/download-artifact@v3
        with:
          name: "native_client.tflite.linux.armv7.tar.xz"
          path: ${{ github.workspace }}/tensorflow/bazel-bin/native_client/
      - run: |
          cd ${{ github.workspace }}/tensorflow/bazel-bin/native_client/
          tar xf native_client.tar.xz
      - uses: actions/download-artifact@v3
        with:
          name: "swig_Linux"
          path: ${{ github.workspace }}/native_client/ds-swig/
      - name: Link ds-swig into swig
        run: |
          ls -hal ${{ github.workspace }}/native_client/ds-swig/bin
          ln -s ds-swig ${{ github.workspace }}/native_client/ds-swig/bin/swig
          chmod +x ${{ github.workspace }}/native_client/ds-swig/bin/ds-swig ${{ github.workspace }}/native_client/ds-swig/bin/swig
      - name: "Install chroot"
        uses: ./.github/actions/multistrap
        with:
          arch: armv7
      - uses: actions/setup-node@v3
        with:
          node-version: 12
      - uses: actions/cache@v3
        id: node-headers-cache
        with:
          path: native_client/javascript/headers/nodejs/
          key: node-headers-12.7.0_17.0.1
      - uses: actions/cache@v3
        id: electron-headers-cache
        with:
          path: native_client/javascript/headers/electronjs/
          key: electron-headers-12.0.0_16.0.0
      - name: Download cross-build toolchain
        run: |
          cd tensorflow
          bazel build --cpu=armhf @local_config_embedded_arm//:toolchain
      - uses: ./.github/actions/install-xldd
        with:
          target: ${{ env.SYSTEM_TARGET }}
      - uses: ./.github/actions/node-build
        with:
          nodejs_versions: "12.7.0 13.0.0 14.0.0 15.0.0 16.0.0 17.0.1"
          electronjs_versions: "12.0.0 13.0.0 14.0.0 15.0.0 16.0.0 19.0.0"
          target: ${{ env.SYSTEM_TARGET }}
          chroot: ${{ env.SYSTEM_RASPBIAN }}
      - uses: actions/upload-artifact@v3
        with:
          name: "nodewrapper-tflite-Linux_armv7.tar.gz"
          path: ${{ github.workspace }}/native_client/javascript/wrapper.tar.gz
      - uses: actions/upload-artifact@v3
        with:
          name: "stt_intermediate-tflite-armv7.tgz"
          path: ${{ github.workspace }}/native_client/javascript/stt-*.tgz
  build-python-LinuxAarch64:
    name: "LinAarch64|Build Python bindings"
    runs-on: ubuntu-20.04
    needs: [build-lib-LinuxAarch64, swig_Linux]
    strategy:
      matrix:
        include:
          - python-version: 3.7
            system-raspbian: multistrap-armbian64-buster
            arch: aarch64
          - python-version: 3.9
            system-raspbian: multistrap-armbian64-bullseye
            arch: aarch64
      fail-fast: false
    env:
      DEBIAN_FRONTEND: "noninteractive"
      SYSTEM_TARGET: rpi3-armv8
      SYSTEM_RASPBIAN: ${{ github.workspace }}/${{ matrix.system-raspbian }}
    steps:
      - run: |
          sudo apt-get update -y
          sudo apt-get install -y --no-install-recommends
      - uses: actions/checkout@v3
        with:
          fetch-depth: 0
          submodules: 'recursive'
      - uses: actions/download-artifact@v3
        with:
          name: "native_client.tflite.linux.aarch64.tar.xz"
          path: ${{ github.workspace }}/tensorflow/bazel-bin/native_client/
      - run: |
          cd ${{ github.workspace }}/tensorflow/bazel-bin/native_client/
          tar xf native_client.tar.xz
      - uses: actions/download-artifact@v3
        with:
          name: "swig_Linux"
          path: ${{ github.workspace }}/native_client/ds-swig/
      - name: Link ds-swig into swig
        run: |
          ls -hal ${{ github.workspace }}/native_client/ds-swig/bin
          ln -s ds-swig ${{ github.workspace }}/native_client/ds-swig/bin/swig
          chmod +x ${{ github.workspace }}/native_client/ds-swig/bin/ds-swig ${{ github.workspace }}/native_client/ds-swig/bin/swig
      - uses: actions/setup-python@v4
        with:
          python-version: ${{ matrix.python-version }}
      - name: "Install chroot"
        uses: ./.github/actions/multistrap
        with:
          arch: ${{ matrix.arch }}
          pyver: ${{ matrix.python-version }}
      - id: get_numpy
        uses: ./.github/actions/numpy_vers
        with:
          pyver: ${{ matrix.python-version }}
      - name: Install dependencies
        run: |
          pip install -U pip setuptools wheel
      - name: Download cross-build toolchain
        run: |
          cd tensorflow
          bazel build --cpu=aarch64 @local_config_embedded_arm//:toolchain
      - uses: ./.github/actions/install-xldd
        with:
          target: ${{ env.SYSTEM_TARGET }}
      - uses: ./.github/actions/python-build
        with:
          numpy_build: "${{ steps.get_numpy.outputs.build_version }}"
          numpy_dep: "${{ steps.get_numpy.outputs.dep_version }}"
          target: ${{ env.SYSTEM_TARGET }}
          chroot: ${{ env.SYSTEM_RASPBIAN }}
      - uses: actions/upload-artifact@v3
        with:
          name: "stt-tflite-${{ matrix.python-version }}-aarch64.whl"
          path: ${{ github.workspace }}/native_client/python/dist/*.whl
  build-nodejs-LinuxAarch64:
    name: "LinAarch64|Build NodeJS and ElectronJS"
    runs-on: ubuntu-20.04
    needs: [build-lib-LinuxAarch64, swig_Linux]
    env:
      SYSTEM_TARGET: rpi3-armv8
      SYSTEM_RASPBIAN: ${{ github.workspace }}/multistrap-armbian64-buster
    steps:
      - uses: actions/checkout@v3
        with:
          fetch-depth: 0
          submodules: 'recursive'
      - uses: actions/download-artifact@v3
        with:
          name: "native_client.tflite.linux.aarch64.tar.xz"
          path: ${{ github.workspace }}/tensorflow/bazel-bin/native_client/
      - run: |
          cd ${{ github.workspace }}/tensorflow/bazel-bin/native_client/
          tar xf native_client.tar.xz
      - uses: actions/download-artifact@v3
        with:
          name: "swig_Linux"
          path: ${{ github.workspace }}/native_client/ds-swig/
      - name: Link ds-swig into swig
        run: |
          ls -hal ${{ github.workspace }}/native_client/ds-swig/bin
          ln -s ds-swig ${{ github.workspace }}/native_client/ds-swig/bin/swig
          chmod +x ${{ github.workspace }}/native_client/ds-swig/bin/ds-swig ${{ github.workspace }}/native_client/ds-swig/bin/swig
      - name: "Install chroot"
        uses: ./.github/actions/multistrap
        with:
          arch: aarch64
      - uses: actions/setup-node@v3
        with:
          node-version: 12
      - uses: actions/cache@v3
        id: node-headers-cache
        with:
          path: native_client/javascript/headers/nodejs/
          key: node-headers-12.7.0_17.0.1
      - uses: actions/cache@v3
        id: electron-headers-cache
        with:
          path: native_client/javascript/headers/electronjs/
          key: electron-headers-12.0.0_16.0.0
      - name: Download cross-build toolchain
        run: |
          cd tensorflow
          bazel build --cpu=aarch64 @local_config_embedded_arm//:toolchain
      - uses: ./.github/actions/install-xldd
        with:
          target: ${{ env.SYSTEM_TARGET }}
      - uses: ./.github/actions/node-build
        with:
          nodejs_versions: "12.7.0 13.0.0 14.0.0 15.0.0 16.0.0 17.0.1"
          electronjs_versions: "12.0.0 13.0.0 14.0.0 15.0.0 16.0.0 19.0.0"
          target: ${{ env.SYSTEM_TARGET }}
          chroot: ${{ env.SYSTEM_RASPBIAN }}
      - uses: actions/upload-artifact@v3
        with:
          name: "nodewrapper-tflite-Linux_aarch64.tar.gz"
          path: ${{ github.workspace }}/native_client/javascript/wrapper.tar.gz
      - uses: actions/upload-artifact@v3
        with:
          name: "stt_intermediate-tflite-aarch64.tgz"
          path: ${{ github.workspace }}/native_client/javascript/stt-*.tgz
  build-test-chroot:
    name: "Lin|Build test chroot"
    runs-on: ubuntu-20.04
    if: ${{ github.event_name == 'pull_request' }}
    strategy:
      matrix:
        include:
          - arch: armv7
            python-version: 3.7
            system: buster
          - arch: armv7
            python-version: 3.9
            system: bullseye
          - arch: aarch64
            python-version: 3.7
            system: buster
          - arch: aarch64
            python-version: 3.9
            system: bullseye
      fail-fast: false
    env:
      CI_TMP_DIR: ${{ github.workspace }}/tmp
      DEBIAN_FRONTEND: "noninteractive"
      SYSTEM_RASPBIAN: ${{ github.workspace }}/chroot-${{ matrix.arch }}-${{ matrix.system }}
    steps:
      - uses: actions/checkout@v3
        with:
          fetch-depth: 1
      - name: "Install and setup chroot"
        uses: ./.github/actions/multistrap
        with:
          arch: ${{ matrix.arch }}
          pyver: ${{ matrix.python-version }}
          packages: "bash wget curl sox xxd libatlas3-base libopenblas-base ca-certificates python3 python3-pip gnupg libatk1.0-0 libatk-bridge2.0-0 libcairo2 libcups2 libdbus-1-3 libgdk-pixbuf2.0-0 libgtk-3-0 libgbm1 libnspr4 libnss3 libpango-1.0-0 libpangocairo-1.0-0 libx11-xcb1 libxcb-dri3-0 libxcomposite1 libxcursor1 libxdamage1 libxfixes3 libxi6 libxrandr2 libxrender1 libxss1 libxtst6 xauth"
      - name: "Create a chroot tarball"
        run: |
          sudo tar -cf - -C ${{ env.SYSTEM_RASPBIAN }}/ --one-file-system . | xz -9 -T0 > ${{ github.workspace }}/chroot.tar.xz
      - uses: actions/upload-artifact@v3
        with:
          name: chroot-${{ matrix.arch }}-${{ matrix.system }}
          path: ${{ github.workspace }}/chroot.tar.xz
  test-cpp-LinuxArm:
    name: "LinArm*|Test C++ binary"
    runs-on: ubuntu-20.04
    needs: [ build-lib-LinuxArmv7, build-lib-LinuxAarch64, train-test-model-Linux, build-test-chroot ]
    if: ${{ github.event_name == 'pull_request' }}
    strategy:
      matrix:
        include:
          - arch: "armv7"
            system: "buster"
            models: "test"
            samplerate: "8000"
          - arch: "armv7"
            system: "buster"
            models: "test"
            samplerate: "16000"
          - arch: "armv7"
            system: "buster"
            models: "prod"
            samplerate: "8000"
          - arch: "armv7"
            system: "buster"
            models: "prod"
            samplerate: "16000"
          - arch: "armv7"
            system: "bullseye"
            models: "test"
            samplerate: "8000"
          - arch: "armv7"
            system: "bullseye"
            models: "test"
            samplerate: "16000"
          - arch: "armv7"
            system: "bullseye"
            models: "prod"
            samplerate: "8000"
          - arch: "armv7"
            system: "bullseye"
            models: "prod"
            samplerate: "16000"
          - arch: "aarch64"
            system: "buster"
            models: "test"
            samplerate: "8000"
          - arch: "aarch64"
            system: "buster"
            models: "test"
            samplerate: "16000"
          - arch: "aarch64"
            system: "buster"
            models: "prod"
            samplerate: "8000"
          - arch: "aarch64"
            system: "buster"
            models: "prod"
            samplerate: "16000"
      fail-fast: false
    env:
      CI_TMP_DIR: ${{ github.workspace }}/tmp
      DEBIAN_FRONTEND: "noninteractive"
      STT_TEST_MODEL: ${{ github.workspace }}/tmp/output_graph.tflite
      SYSTEM_RASPBIAN: ${{ github.workspace }}/chroot-${{ matrix.arch }}-${{ matrix.system }}
    steps:
      - name: "Install QEMU"
        run: |
          sudo apt-get update -y
          sudo apt-get install -y --no-install-recommends qemu-user-static
      - uses: actions/checkout@v3
        with:
          fetch-depth: 1
      - uses: actions/download-artifact@v3
        with:
          name: "chroot-${{ matrix.arch }}-${{ matrix.system }}"
          path: ${{ env.CI_TMP_DIR }}/
      - run: |
          mkdir ${{ env.SYSTEM_RASPBIAN }}/
          sudo tar -xf ${{ env.CI_TMP_DIR }}/chroot.tar.xz -C ${{ env.SYSTEM_RASPBIAN }}/
          rm ${{ env.CI_TMP_DIR }}/chroot.tar.xz
      - uses: actions/download-artifact@v3
        with:
          name: "native_client.tflite.linux.${{ matrix.arch }}.tar.xz"
          path: ${{ env.CI_TMP_DIR }}/
      - run: |
          cd ${{ env.CI_TMP_DIR }}/
          mkdir ds && cd ds && tar xf ../native_client.tar.xz
      - uses: actions/download-artifact@v3
        with:
          name: "test-model.tflite-${{ matrix.samplerate }}.zip"
          path: ${{ env.CI_TMP_DIR }}/
        if: matrix.models == 'test'
      - run: |
          ls -hal ${{ env.CI_TMP_DIR }}/
        if: matrix.models == 'test'
      - name: "Check tests"
        run: |
          file ${{ env.SYSTEM_RASPBIAN }}/${{ env.CI_TMP_DIR }}/ds/*
      - uses: ./.github/actions/chroot-bind-mount
        with:
          mounts: "/dev"
      - uses: ./.github/actions/run-tests
        with:
          runtime: "cpp"
          chroot: "sudo --preserve-env chroot --userspec=runner:docker ${{ env.SYSTEM_RASPBIAN }}/ ${{ github.workspace }}"
          samplerate: ${{ matrix.samplerate }}
          model-kind: ${{ matrix.models }}
  test-py-LinuxArm:
    name: "LinArm*|Test Python bindings"
    runs-on: ubuntu-20.04
    needs: [ build-python-LinuxArmv7, build-python-LinuxAarch64, train-test-model-Linux, build-test-chroot ]
    if: ${{ github.event_name == 'pull_request' }}
    strategy:
      matrix:
        include:
          - arch: armv7
            system: "buster"
            python-version: "3.7"
            models: "test"
            samplerate: "8000"
          - arch: armv7
            system: "buster"
            python-version: "3.7"
            models: test
            samplerate: "16000"
          - arch: armv7
            system: "buster"
            python-version: "3.7"
            models: "prod"
            samplerate: "8000"
          - arch: armv7
            system: "buster"
            python-version: "3.7"
            models: "prod"
            samplerate: "16000"
          - arch: armv7
            system: "bullseye"
            python-version: "3.9"
            models: "test"
            samplerate: "8000"
          - arch: armv7
            system: "bullseye"
            python-version: "3.9"
            models: "test"
            samplerate: "16000"
          - arch: armv7
            system: "bullseye"
            python-version: "3.9"
            models: "prod"
            samplerate: "8000"
          - arch: armv7
            system: "bullseye"
            python-version: "3.9"
            models: "prod"
            samplerate: "16000"
          - arch: aarch64
            system: "buster"
            python-version: "3.7"
            models: "test"
            samplerate: "8000"
          - arch: aarch64
            system: "buster"
            python-version: "3.7"
            models: "test"
            samplerate: "16000"
          - arch: aarch64
            system: "buster"
            python-version: "3.7"
            models: "prod"
            samplerate: "8000"
          - arch: aarch64
            system: "buster"
            python-version: "3.7"
            models: "prod"
            samplerate: "16000"
      fail-fast: false
    env:
      CI_TMP_DIR: ${{ github.workspace }}/tmp
      DEBIAN_FRONTEND: "noninteractive"
      STT_TEST_MODEL: ${{ github.workspace }}/tmp/output_graph.tflite
      SYSTEM_RASPBIAN: ${{ github.workspace }}/chroot-${{ matrix.arch }}-${{ matrix.system }}
      PIP_EXTRA_INDEX_URL: "https://www.piwheels.org/simple https://lissyx.github.io/deepspeech-python-wheels/"
    steps:
      - name: "Install QEMU"
        run: |
          sudo apt-get update -y
          sudo apt-get install -y --no-install-recommends qemu-user-static
      - uses: actions/checkout@v3
        with:
          fetch-depth: 1
      - uses: actions/download-artifact@v3
        with:
          name: "chroot-${{ matrix.arch }}-${{ matrix.system }}"
          path: ${{ env.CI_TMP_DIR }}/
      - run: |
          mkdir ${{ env.SYSTEM_RASPBIAN }}/
          sudo tar -xf ${{ env.CI_TMP_DIR }}/chroot.tar.xz -C ${{ env.SYSTEM_RASPBIAN }}/
          rm ${{ env.CI_TMP_DIR }}/chroot.tar.xz
      - uses: actions/download-artifact@v3
        with:
          name: "stt-tflite-${{ matrix.python-version }}-${{ matrix.arch }}.whl"
          path: ${{ env.CI_TMP_DIR }}/
      - uses: actions/download-artifact@v3
        with:
          name: "test-model.tflite-${{ matrix.samplerate }}.zip"
          path: ${{ env.CI_TMP_DIR }}/
        if: matrix.models == 'test'
      - run: |
          ls -hal ${{ env.CI_TMP_DIR }}/
        if: matrix.models == 'test'
      - uses: ./.github/actions/chroot-bind-mount
        with:
          mounts: "/dev"
      - run: |
          ls -hal ${{ env.CI_TMP_DIR }}/
          ls -hal ${{ github.workspace }}/
          ls -hal ${{ env.SYSTEM_RASPBIAN }}/${{ github.workspace }}/
          sudo --preserve-env chroot --userspec=runner:docker ${{ env.SYSTEM_RASPBIAN }}/ pip3 install --only-binary :all: --upgrade ${{ env.CI_TMP_DIR }}/stt*.whl
      - uses: ./.github/actions/run-tests
        with:
          runtime: "python"
          chroot: "sudo --preserve-env chroot --userspec=runner:docker ${{ env.SYSTEM_RASPBIAN }}/ ${{ github.workspace }}"
          samplerate: ${{ matrix.samplerate }}
          model-kind: ${{ matrix.models }}
  test-nodejs-LinuxArm:
    name: "LinArm*|Test NodeJS bindings"
    runs-on: ubuntu-20.04
    needs: [ build-nodejs-LinuxArmv7, build-nodejs-LinuxAarch64, train-test-model-Linux, build-test-chroot ]
    if: ${{ github.event_name == 'pull_request' }}
    strategy:
      matrix:
        arch: ["armv7", "aarch64"]
        # https://nodejs.org/en/about/releases/
        nodejs-version: [12, 14, 16, 17]
        models: ["test"]
        samplerate: ["16000"]
      fail-fast: false
    env:
      CI_TMP_DIR: ${{ github.workspace }}/tmp
      DEBIAN_FRONTEND: "noninteractive"
      STT_TEST_MODEL: ${{ github.workspace }}/tmp/output_graph.tflite
      SYSTEM_RASPBIAN: ${{ github.workspace }}/chroot-${{ matrix.arch }}-buster
    steps:
      - name: "Install QEMU"
        run: |
          sudo apt-get update -y
          sudo apt-get install -y --no-install-recommends qemu-user-static
      - uses: actions/checkout@v3
        with:
          fetch-depth: 1
      - uses: actions/download-artifact@v3
        with:
          name: "chroot-${{ matrix.arch }}-buster"
          path: ${{ env.CI_TMP_DIR }}/
      - run: |
          mkdir ${{ env.SYSTEM_RASPBIAN }}/
          sudo tar -xf ${{ env.CI_TMP_DIR }}/chroot.tar.xz -C ${{ env.SYSTEM_RASPBIAN }}/
          rm ${{ env.CI_TMP_DIR }}/chroot.tar.xz
      - name: "Install NodeJS"
        uses: ./.github/actions/node-install
        with:
          node: ${{ matrix.nodejs-version }}
      - uses: actions/download-artifact@v3
        with:
          name: "stt_intermediate-tflite-${{ matrix.arch }}.tgz"
          path: ${{ env.CI_TMP_DIR }}/
      - uses: actions/download-artifact@v3
        with:
          name: "test-model.tflite-${{ matrix.samplerate }}.zip"
          path: ${{ env.CI_TMP_DIR }}/
        if: matrix.models == 'test'
      - run: |
          ls -hal ${{ env.CI_TMP_DIR }}/
        if: matrix.models == 'test'
      - uses: ./.github/actions/chroot-bind-mount
        with:
          mounts: "/dev"
      - name: Install STT package
        run: |
          sudo --preserve-env chroot --userspec=runner:docker ${{ env.SYSTEM_RASPBIAN }}/ npm install --prefix ${{ github.workspace }}/ --verbose ${{ env.CI_TMP_DIR }}/stt*.tgz
      - uses: ./.github/actions/run-tests
        with:
          runtime: "node"
          chroot: "sudo --preserve-env chroot --userspec=runner:docker ${{ env.SYSTEM_RASPBIAN }}/ ${{ github.workspace }}"
          samplerate: ${{ matrix.samplerate }}
          model-kind: ${{ matrix.models }}
  test-electronjs-LinuxArm:
    name: "LinArm*|Test ElectronJS bindings"
    runs-on: ubuntu-20.04
    needs: [ build-nodejs-LinuxArmv7, build-nodejs-LinuxAarch64, train-test-model-Linux, build-test-chroot ]
    # Disable this task because it seems qemu does not work super-well with ElectronJS
    if: ${{ github.event_name == 'disabled' }}
    strategy:
      matrix:
        arch: ["armv7", "aarch64"]
        electronjs-version: [12.0.0, 13.0.0, 14.0.0, 15.0.0, 16.0.0]
        models: ["test"]
        samplerate: ["16000"]
      fail-fast: false
    env:
      CI_TMP_DIR: ${{ github.workspace }}/tmp
      DEBIAN_FRONTEND: "noninteractive"
      STT_TEST_MODEL: ${{ github.workspace }}/tmp/output_graph.tflite
      SYSTEM_RASPBIAN: ${{ github.workspace }}/chroot-${{ matrix.arch }}-buster
      DISPLAY: ":99.0"
    steps:
      - name: "Install QEMU"
        run: |
          sudo apt-get update -y
          sudo apt-get install -y --no-install-recommends qemu-user-static xvfb xauth
      - uses: actions/checkout@v3
        with:
          fetch-depth: 1
      - uses: actions/download-artifact@v3
        with:
          name: "chroot-${{ matrix.arch }}-buster"
          path: ${{ env.CI_TMP_DIR }}/
      - run: |
          mkdir ${{ env.SYSTEM_RASPBIAN }}/
          sudo tar -xf ${{ env.CI_TMP_DIR }}/chroot.tar.xz -C ${{ env.SYSTEM_RASPBIAN }}/
          rm ${{ env.CI_TMP_DIR }}/chroot.tar.xz
      - name: "Install NodeJS"
        uses: ./.github/actions/node-install
        with:
          node: 12
      - uses: actions/download-artifact@v3
        with:
          name: "stt_intermediate-tflite-${{ matrix.arch }}.tgz"
          path: ${{ env.CI_TMP_DIR }}/
      - uses: actions/download-artifact@v3
        with:
          name: "test-model.tflite-${{ matrix.samplerate }}.zip"
          path: ${{ env.CI_TMP_DIR }}/
        if: matrix.models == 'test'
      - run: |
          ls -hal ${{ env.CI_TMP_DIR }}/
        if: matrix.models == 'test'
      - uses: ./.github/actions/chroot-bind-mount
        with:
          mounts: "/dev /proc /sys /run"
      - name: Install STT package
        run: |
          sudo --preserve-env chroot --userspec=runner:docker ${{ env.SYSTEM_RASPBIAN }}/ npm install --prefix ${{ github.workspace }}/ ${{ env.CI_TMP_DIR }}/stt*.tgz
      - run: |
          sudo --preserve-env chroot --userspec=runner:docker ${{ env.SYSTEM_RASPBIAN }}/ npm install --prefix ${{ github.workspace }}/ electron@${{ matrix.electronjs-version }}
      - name: "Fake X display"
        run: |
          sudo Xvfb :99 -screen 0 1024x768x24 > /dev/null 2>&1 &
          xvfb_process=$!
          echo $xvfb_process > ${{ env.CI_TMP_DIR }}/xvfb.pid
          cat ${{ env.CI_TMP_DIR }}/xvfb.pid
      - name: "Debug missing libs"
        run: |
          sudo --preserve-env chroot --userspec=runner:docker ${{ env.SYSTEM_RASPBIAN }}/ ls -hal ${{ github.workspace }}/node_modules/electron/dist/electron
          sudo --preserve-env chroot --userspec=runner:docker ${{ env.SYSTEM_RASPBIAN }}/ ldd ${{ github.workspace }}/node_modules/electron/dist/electron
      - uses: ./.github/actions/run-tests
        with:
          runtime: "electronjs"
          chroot: "sudo --preserve-env chroot --userspec=runner:docker ${{ env.SYSTEM_RASPBIAN }}/ ${{ github.workspace }}"
          samplerate: ${{ matrix.samplerate }}
          model-kind: ${{ matrix.models }}
        timeout-minutes: 5
      - name: "Kill X"
        run: |
          cat ${{ env.CI_TMP_DIR }}/xvfb.pid
          sudo kill -9 $(cat ${{ env.CI_TMP_DIR }}/xvfb.pid)
  # Android jobs
  build-lib-AndroidArmv7:
    name: "AndroidArmv7|Build libstt+client"
    runs-on: ubuntu-20.04
    steps:
      - uses: actions/checkout@v3
        with:
          fetch-depth: 0
          submodules: 'recursive'
      - uses: actions/setup-python@v4
        with:
          python-version: "3.7"
      - uses: actions/setup-java@v3
        with:
          distribution: "temurin"
          java-version: "8"
      - run: ./ci_scripts/tf-setup.sh --android-armv7
      - run: ./ci_scripts/tf-configure.sh --android
      - run: ./ci_scripts/android-armv7-build.sh
      - run: ./ci_scripts/android-package.sh armeabi-v7a
      - uses: actions/upload-artifact@v3
        with:
          name: "native_client.tflite.android.armv7.tar.xz"
          path: ${{ github.workspace }}/artifacts/native_client.tar.xz
  build-lib-AndroidArm64:
    name: "AndroidArm64|Build libstt+client"
    runs-on: ubuntu-20.04
    steps:
      - uses: actions/checkout@v3
        with:
          fetch-depth: 0
          submodules: 'recursive'
      - uses: actions/setup-python@v4
        with:
          python-version: "3.7"
      - uses: actions/setup-java@v3
        with:
          distribution: "temurin"
          java-version: "8"
      - run: ./ci_scripts/tf-setup.sh --android-arm64
      - run: ./ci_scripts/tf-configure.sh --android
      - run: ./ci_scripts/android-arm64-build.sh
      - run: ./ci_scripts/android-package.sh arm64-v8a
      - uses: actions/upload-artifact@v3
        with:
          name: "native_client.tflite.android.arm64.tar.xz"
          path: ${{ github.workspace }}/artifacts/native_client.tar.xz
  build-lib-Androidx86_64:
    name: "Androidx86_64|Build libstt+client"
    runs-on: ubuntu-20.04
    steps:
      - uses: actions/checkout@v3
        with:
          fetch-depth: 0
          submodules: 'recursive'
      - uses: actions/setup-python@v4
        with:
          python-version: "3.7"
      - uses: actions/setup-java@v3
        with:
          distribution: "temurin"
          java-version: "8"
      - run: ./ci_scripts/tf-setup.sh --android-arm64
      - run: ./ci_scripts/tf-configure.sh --android
      - run: ./ci_scripts/android-x86_64-build.sh
      - run: ./ci_scripts/android-package.sh x86_64
      - uses: actions/upload-artifact@v3
        with:
          name: "native_client.tflite.android.x86_64.tar.xz"
          path: ${{ github.workspace }}/artifacts/native_client.tar.xz
  build-android-apk-aar:
    name: "Android|Build AAR+APK"
    runs-on: ubuntu-20.04
    needs: [build-lib-AndroidArmv7, build-lib-AndroidArm64, build-lib-Androidx86_64]
    steps:
      - uses: actions/checkout@v3
        with:
          fetch-depth: 0
      - uses: actions/download-artifact@v3
        with:
          name: native_client.tflite.android.armv7.tar.xz
          path: /tmp/nc
      - run: |
          mkdir -p native_client/java/libstt/libs/armeabi-v7a
          cd /tmp/nc
          tar xvf native_client.tar.xz
          mv libstt.so libkenlm.so ${CI_TASK_DIR}/native_client/java/libstt/libs/armeabi-v7a/
          rm -f *
      - uses: actions/download-artifact@v3
        with:
          name: native_client.tflite.android.arm64.tar.xz
          path: /tmp/nc
      - run: |
          mkdir -p native_client/java/libstt/libs/arm64-v8a
          cd /tmp/nc
          tar xvf native_client.tar.xz
          mv libstt.so libkenlm.so ${CI_TASK_DIR}/native_client/java/libstt/libs/arm64-v8a/
          rm -f *
      - uses: actions/download-artifact@v3
        with:
          name: native_client.tflite.android.x86_64.tar.xz
          path: /tmp/nc
      - run: |
          mkdir -p native_client/java/libstt/libs/x86_64
          cd /tmp/nc
          tar xvf native_client.tar.xz
          mv libstt.so libkenlm.so ${CI_TASK_DIR}/native_client/java/libstt/libs/x86_64/
          rm -f *
      - uses: actions/setup-java@v3
        with:
          distribution: "temurin"
          java-version: "11"
          cache: "gradle"
      - name: Setup Android SDK
        uses: android-actions/setup-android@v2
      - name: Install Android NDK r19c
        uses: nttld/setup-ndk@v1
        id: setup-ndk
        with:
          ndk-version: r19c
          add-to-path: false
      # This particular version of CMake confuses Gradle by not being semver.
      # We're fine with 3.22.1 which is also installed. Keep an eye on the
      # virtual environments though:
      # https://github.com/actions/virtual-environments/blob/main/images/macos/macos-12-Readme.md#android
      - name: Remove CMake 3.18.1-g262b901
        run: |
          ${ANDROID_SDK_ROOT}/cmdline-tools/latest/bin/sdkmanager --uninstall 'cmake;3.18.1'
      - run: |
          make GRADLE="./gradlew " -C native_client/java
        env:
          ANDROID_NDK_HOME: ${{ steps.setup-ndk.outputs.ndk-path }}
      - run: |
          make GRADLE="./gradlew " -C native_client/java maven-bundle
        env:
          ANDROID_NDK_HOME: ${{ steps.setup-ndk.outputs.ndk-path }}
      - uses: actions/upload-artifact@v3
        with:
          name: "app.apk"
          path: ${{ github.workspace }}/native_client/java/app/build/outputs/apk/release/app*.apk
      - uses: actions/upload-artifact@v3
        with:
          name: "libstt.aar"
          path: ${{ github.workspace }}/native_client/java/libstt/build/outputs/aar/libstt*.aar
      - uses: actions/upload-artifact@v3
        with:
          name: "libstt.maven.zip"
          path: ${{ github.workspace }}/native_client/java/libstt/build/libstt-*.maven.zip
  publish-android-aar:
    name: "Android|Publish AAR"
    runs-on: ubuntu-20.04
    needs: [create-release, build-android-apk-aar]
    if: github.event_name == 'push' && startsWith(github.ref, 'refs/tags/')
    steps:
      - uses: actions/checkout@v3
        with:
          fetch-depth: 0
      - uses: actions/download-artifact@v3
        with:
          name: "libstt.aar"
          path: ${{ github.workspace }}/
      - run: ls -lh
      - uses: ./.github/actions/upload-release-asset
        with:
          name: '' # use filename
          path: "*.aar"
          release-tag: ${{ needs.create-release.outputs.release-tag }}<|MERGE_RESOLUTION|>--- conflicted
+++ resolved
@@ -448,13 +448,8 @@
       - uses: ./.github/actions/node-build
         with:
           nodejs_versions: "12.7.0 13.0.0 14.0.0 15.0.0 16.0.0 17.0.1"
-<<<<<<< HEAD
           electronjs_versions: "12.0.0 13.0.0 14.0.0 15.0.0 16.0.0 19.0.0"
-      - uses: actions/upload-artifact@v2
-=======
-          electronjs_versions: "12.0.0 13.0.0 14.0.0 15.0.0 16.0.0"
-      - uses: actions/upload-artifact@v3
->>>>>>> 65a1bf03
+      - uses: actions/upload-artifact@v3
         with:
           name: "nodewrapper-tflite-Linux_amd64.tar.gz"
           path: ${{ github.workspace }}/native_client/javascript/wrapper.tar.gz
@@ -1852,13 +1847,8 @@
       - uses: ./.github/actions/node-build
         with:
           nodejs_versions: "12.7.0 13.0.0 14.0.0 15.0.0 16.0.0 17.0.1"
-<<<<<<< HEAD
           electronjs_versions: "12.0.0 13.0.0 14.0.0 15.0.0 16.0.0 19.0.0"
-      - uses: actions/upload-artifact@v2
-=======
-          electronjs_versions: "12.0.0 13.0.0 14.0.0 15.0.0 16.0.0"
-      - uses: actions/upload-artifact@v3
->>>>>>> 65a1bf03
+      - uses: actions/upload-artifact@v3
         with:
           name: "nodewrapper-tflite-macOS_amd64.tar.gz"
           path: ${{ github.workspace }}/native_client/javascript/wrapper.tar.gz
@@ -2247,13 +2237,8 @@
       - uses: ./.github/actions/win-node-build
         with:
           nodejs_versions: "12.7.0 13.0.0 14.0.0 15.0.0 16.0.0"
-<<<<<<< HEAD
           electronjs_versions: "12.0.0 13.0.0 14.0.0 15.0.0 16.0.0 19.0.0"
-      - uses: actions/upload-artifact@v2
-=======
-          electronjs_versions: "12.0.0 13.0.0 14.0.0 15.0.0 16.0.0"
-      - uses: actions/upload-artifact@v3
->>>>>>> 65a1bf03
+      - uses: actions/upload-artifact@v3
         with:
           name: "nodewrapper-tflite-Windows_amd64.tar.gz"
           path: ${{ github.workspace }}/native_client/javascript/wrapper.tar.gz
