--- conflicted
+++ resolved
@@ -19,14 +19,9 @@
         req = requests.get(archive_url, stream=True)
         total_size = int(req.headers.get('content-length', 0))
         done = 0
-<<<<<<< HEAD
-        with open(archive_path, 'wb') as f:
-            bar = progressbar.ProgressBar(max_value=total_size if total_size > 0 else progressbar.UnknownLength, widgets=SIMPLE_BAR)
-=======
         with open_remote(archive_path, 'wb') as f:
             bar = progressbar.ProgressBar(max_value=total_size if total_size > 0 else progressbar.UnknownLength, widgets=SIMPLE_BAR)
 
->>>>>>> 3e10163e
             for data in req.iter_content(1024*1024):
                 done += len(data)
                 f.write(data)
